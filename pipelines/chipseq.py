--- conflicted
+++ resolved
@@ -14,14 +14,8 @@
 
 import pypiper
 from pypiper.ngstk import NGSTk
-<<<<<<< HEAD
-from peppy import AttributeDict, Sample
-
-import pandas as pd
-=======
 from looper.models import AttributeDict, Sample
 from const import CHIP_COMPARE_COLUMN, CHIP_MARK_COLUMN
->>>>>>> 5de676a1
 
 
 __author__ = "Andre Rendeiro"
@@ -45,727 +39,6 @@
 
 
 class ChIPseqSample(Sample):
-<<<<<<< HEAD
-    """
-    Class to model ChIP-seq samples based on the generic Sample class.
-
-    :param series: Pandas `Series` object.
-    :type series: pandas.Series
-    """
-    __library__ = "ChIP-seq"
-
-    def __init__(self, series):
-        # Passed series must either be a pd.Series or a daughter class
-        if not isinstance(series, pd.Series):
-            raise TypeError("Provided object is not a pandas Series.")
-        super(ChIPseqSample, self).__init__(series)
-
-        self.tagmented = False
-
-        # Get type of factor
-        # TODO: get config file specifying broad/narrow factors
-        # e.g. self.broad = True if self.ip in self.prj.config["broadfactors"] else False
-        # NS: I wrapped this in a try block because this makes it require that
-        # 'ip' be defined, which may not be the case (like for Input samples)
-
-        try:
-            self.broad = True if any([ip in self.ip.upper() for ip in ["H3K27me3", "H3K36me3"]]) else False
-            self.histone = True if any([ip in self.ip.upper() for ip in ["H3", "H2A", "H2B", "H4"]]) else False
-        except AttributeError:
-            pass
-
-    def __repr__(self):
-        return "ChIP-seq sample '%s'" % self.sample_name
-
-    def set_file_paths(self):
-        """
-        Sets the paths of all files for this sample.
-        """
-        # Inherit paths from Sample by running Sample's set_file_paths()
-        super(ChIPseqSample, self).set_file_paths()
-
-        # Files in the root of the sample dir
-        self.fastqc = os.path.join(self.paths.sample_root, self.sample_name + ".fastqc.zip")
-        self.trimlog = os.path.join(self.paths.sample_root, self.sample_name + ".trimlog.txt")
-        self.aln_rates = os.path.join(self.paths.sample_root, self.sample_name + ".aln_rates.txt")
-        self.aln_metrics = os.path.join(self.paths.sample_root, self.sample_name + ".aln_metrics.txt")
-        self.dups_metrics = os.path.join(self.paths.sample_root, self.sample_name + ".dups_metrics.txt")
-
-        # Unmapped: merged bam, fastq, trimmed fastq
-        self.paths.unmapped = os.path.join(self.paths.sample_root, "unmapped")
-        self.unmapped = os.path.join(self.paths.unmapped, self.sample_name + ".bam")
-        self.fastq = os.path.join(self.paths.unmapped, self.sample_name + ".fastq")
-        self.fastq1 = os.path.join(self.paths.unmapped, self.sample_name + ".1.fastq")
-        self.fastq2 = os.path.join(self.paths.unmapped, self.sample_name + ".2.fastq")
-        self.fastq_unpaired = os.path.join(self.paths.unmapped, self.sample_name + ".unpaired.fastq")
-        self.trimmed = os.path.join(self.paths.unmapped, self.sample_name + ".trimmed.fastq")
-        self.trimmed1 = os.path.join(self.paths.unmapped, self.sample_name + ".1.trimmed.fastq")
-        self.trimmed2 = os.path.join(self.paths.unmapped, self.sample_name + ".2.trimmed.fastq")
-        self.trimmed1_unpaired = os.path.join(self.paths.unmapped, self.sample_name + ".1_unpaired.trimmed.fastq")
-        self.trimmed2_unpaired = os.path.join(self.paths.unmapped, self.sample_name + ".2_unpaired.trimmed.fastq")
-
-        # Mapped: mapped, duplicates marked, removed, reads shifted
-        self.paths.mapped = os.path.join(self.paths.sample_root, "mapped")
-        self.mapped = os.path.join(self.paths.mapped, self.sample_name + ".trimmed.bowtie2.bam")
-        self.filtered = os.path.join(self.paths.mapped, self.sample_name + ".trimmed.bowtie2.filtered.bam")
-
-        # Files in the root of the sample dir
-        self.frip = os.path.join(self.paths.sample_root, self.sample_name + "_FRiP.txt")
-
-        # Coverage: read coverage in windows genome-wide
-        self.paths.coverage = os.path.join(self.paths.sample_root, "coverage")
-        self.coverage = os.path.join(self.paths.coverage, self.sample_name + ".cov")
-
-        self.insertplot = os.path.join(self.paths.sample_root, self.name + "_insertLengths.pdf")
-        self.insertdata = os.path.join(self.paths.sample_root, self.name + "_insertLengths.csv")
-
-        self.qc = os.path.join(self.paths.sample_root, self.sample_name + "_qc.tsv")
-        self.qc_plot = os.path.join(self.paths.sample_root, self.sample_name + "_qc.pdf")
-
-        # Peaks: peaks called and derivate files
-        self.paths.peaks = os.path.join(self.paths.sample_root, "peaks")
-        self.peaks = os.path.join(self.paths.peaks, self.sample_name + ("_peaks.narrowPeak" if not self.broad else "_peaks.broadPeak"))
-        self.r_peak_model_file = os.path.join(self.paths.peaks, self.sample_name + "_model.r")
-
-
-class ChIPmentation(ChIPseqSample):
-    """
-    Class to model ChIPmentation samples based on the ChIPseqSample class.
-
-    :param series: Pandas `Series` object.
-    :type series: pandas.Series
-    """
-    __library__ = "ChIPmentation"
-
-    def __init__(self, series):
-        # Use _pd.Series object to have all sample attributes
-        if not isinstance(series, pd.Series):
-            raise TypeError("Provided object is not a pandas Series.")
-        super(ChIPmentation, self).__init__(series)
-
-        self.tagmented = True
-
-    def __repr__(self):
-        return "ChIPmentation sample '%s'" % self.sample_name
-
-    def set_file_paths(self):
-        super(ChIPmentation, self).set_file_paths()
-
-
-def main():
-    # Parse command-line arguments
-    parser = ArgumentParser(
-        prog="chipseq-pipeline",
-        description="ChIP-seq pipeline."
-    )
-    parser = arg_parser(parser)
-    parser = pypiper.add_pypiper_args(parser, groups=["ngs", "looper", "resource", "pypiper"])
-    args = parser.parse_args()
-    if args.sample_config is None:
-        parser.print_help()
-        return 1
-
-    # Read in yaml configs
-    series = pd.Series(yaml.load(open(args.sample_config, "r")))
-
-    # looper 0.6/0.7 compatibility:
-    if "protocol" in series.index:
-        key = "protocol"
-    elif "library" in series.index:
-        key = "library"
-    else:
-        raise KeyError(
-            "Sample does not contain either a 'protocol' or 'library' attribute!")
-
-    # Create Sample object
-    if series[key] != "ChIPmentation":
-        sample = ChIPseqSample(series)
-    else:
-        sample = ChIPmentation(series)
-
-    # Check if merged
-    if len(sample.data_path.split(" ")) > 1:
-        sample.merged = True
-    else:
-        sample.merged = False
-    sample.prj = AttributeDict(sample.prj)
-    sample.paths = AttributeDict(sample.paths.__dict__)
-
-    # Check read type if not provided
-    if not hasattr(sample, "ngs_inputs"):
-        sample.ngs_inputs = [sample.data_source]
-    if not hasattr(sample, "read_type"):
-        sample.set_read_type()
-    else:
-        if sample.read_type not in ['single', 'paired']:
-            sample.set_read_type()
-
-    # Shorthand for read_type
-    if sample.read_type == "paired":
-        sample.paired = True
-    else:
-        sample.paired = False
-
-    # Set file paths
-    sample.set_file_paths()
-    # sample.make_sample_dirs()  # should be fixed to check if values of paths are strings and paths indeed
-
-    # Start Pypiper object
-    # Best practice is to name the pipeline with the name of the script;
-    # or put the name in the pipeline interface.
-    pipe_manager = pypiper.PipelineManager(name="chipseq", outfolder=sample.paths.sample_root, args=args)
-
-    # Start main function
-    if not args.only_peaks:
-        pipe_manager = process(sample, pipe_manager, args)
-    else:
-        print("Skipped processing sample '{}'.".format(sample.name))
-
-    # If sample does not have "ctrl" attribute, finish processing it.
-    if not hasattr(sample, "compare_sample"):
-        pipe_manager.stop_pipeline()
-        print("Finished processing sample '{}'.".format(sample.name))
-        return
-    # If compare_sample is empty string, finish processing.
-    if sample.compare_sample == "":
-        pipe_manager.stop_pipeline()
-        print("Finished processing sample '{}'.".format(sample.name))
-        return
-
-    # The pipeline will now wait for the comparison sample file to be completed
-    pipe_manager._wait_for_file(sample.filtered.replace(sample.name, sample.compare_sample))
-
-    # Start peak calling function
-    call_peaks(sample, pipe_manager, args)
-
-
-def arg_parser(parser):
-    """
-    Global options for pipeline.
-    """
-    parser.add_argument(
-        "-y", "--sample-yaml",
-        dest="sample_config",
-        help="Yaml config file with sample attributes.",
-        type=str
-    )
-    parser.add_argument(
-        "-p", "--only-call-peaks",
-        dest="only_peaks",
-        help="Skip preprocessing and only call peaks.",
-        action="store_true",
-    )
-    return parser
-
-
-def process(sample, pipe_manager, args):
-    """
-    This takes unmapped Bam files and makes trimmed, aligned, duplicate marked
-    and removed, indexed (and shifted if necessary) Bam files
-    along with a UCSC browser track.
-    """
-    print("Start processing ChIP-seq sample '{}'.".format(sample.name))
-
-    for path in ["sample_root"] + list(sample.paths.__dict__.keys()):
-        try:
-            exists = os.path.exists(sample.paths[path])
-        except TypeError:
-            continue
-        if not exists:
-            try:
-                os.mkdir(sample.paths[path])
-            except OSError("Cannot create '%s' path: %s" % (path, sample.paths[path])):
-                raise
-
-    # Create NGSTk instance
-    tk = NGSTk(pm=pipe_manager)
-
-    # Merge Bam files if more than one technical replicate
-    if len(sample.data_path.split(" ")) > 1:
-        pipe_manager.timestamp("Merging bam files from replicates")
-        cmd = tk.merge_bams(
-            input_bams=sample.data_path.split(" "),  # this is a list of sample paths
-            merged_bam=sample.unmapped
-        )
-        pipe_manager.run(cmd, sample.unmapped, shell=True)
-        sample.data_path = sample.unmapped
-
-    # Fastqc
-    pipe_manager.timestamp("Measuring sample quality with Fastqc")
-    cmd = tk.fastqc_rename(
-        input_bam=sample.data_path,
-        output_dir=sample.paths.sample_root,
-        sample_name=sample.sample_name
-    )
-    pipe_manager.run(cmd, os.path.join(sample.paths.sample_root, sample.sample_name + "_fastqc.zip"), shell=True)
-    report_dict(pipe_manager, parse_fastqc(os.path.join(sample.paths.sample_root, sample.sample_name + "_fastqc.zip"), prefix="fastqc_"))
-
-    # Convert bam to fastq
-    pipe_manager.timestamp("Converting to Fastq format")
-    cmd = tk.bam2fastq(
-        inputBam=sample.data_path,
-        outputFastq=sample.fastq1 if sample.paired else sample.fastq,
-        outputFastq2=sample.fastq2 if sample.paired else None,
-        unpairedFastq=sample.fastq_unpaired if sample.paired else None
-    )
-    pipe_manager.run(cmd, sample.fastq1 if sample.paired else sample.fastq, shell=True)
-    if not sample.paired:
-        pipe_manager.clean_add(sample.fastq, conditional=True)
-    if sample.paired:
-        pipe_manager.clean_add(sample.fastq1, conditional=True)
-        pipe_manager.clean_add(sample.fastq2, conditional=True)
-        pipe_manager.clean_add(sample.fastq_unpaired, conditional=True)
-
-    # Trim reads
-    pipe_manager.timestamp("Trimming adapters from sample")
-    if pipe_manager.config.parameters.trimmer == "trimmomatic":
-        cmd = tk.trimmomatic(
-            inputFastq1=sample.fastq1 if sample.paired else sample.fastq,
-            inputFastq2=sample.fastq2 if sample.paired else None,
-            outputFastq1=sample.trimmed1 if sample.paired else sample.trimmed,
-            outputFastq1unpaired=sample.trimmed1_unpaired if sample.paired else None,
-            outputFastq2=sample.trimmed2 if sample.paired else None,
-            outputFastq2unpaired=sample.trimmed2_unpaired if sample.paired else None,
-            cpus=args.cores,
-            adapters=pipe_manager.config.resources.adapters,
-            log=sample.trimlog
-        )
-        pipe_manager.run(cmd, sample.trimmed1 if sample.paired else sample.trimmed, shell=True)
-        if not sample.paired:
-            pipe_manager.clean_add(sample.trimmed, conditional=True)
-        else:
-            pipe_manager.clean_add(sample.trimmed1, conditional=True)
-            pipe_manager.clean_add(sample.trimmed1_unpaired, conditional=True)
-            pipe_manager.clean_add(sample.trimmed2, conditional=True)
-            pipe_manager.clean_add(sample.trimmed2_unpaired, conditional=True)
-
-    elif pipe_manager.config.parameters.trimmer == "skewer":
-        cmd = tk.skewer(
-            inputFastq1=sample.fastq1 if sample.paired else sample.fastq,
-            inputFastq2=sample.fastq2 if sample.paired else None,
-            outputPrefix=os.path.join(sample.paths.unmapped, sample.sample_name),
-            outputFastq1=sample.trimmed1 if sample.paired else sample.trimmed,
-            outputFastq2=sample.trimmed2 if sample.paired else None,
-            trimLog=sample.trimlog,
-            cpus=args.cores,
-            adapters=pipe_manager.config.resources.adapters
-        )
-        pipe_manager.run(cmd, sample.trimmed1 if sample.paired else sample.trimmed, shell=True)
-        if not sample.paired:
-            pipe_manager.clean_add(sample.trimmed, conditional=True)
-        else:
-            pipe_manager.clean_add(sample.trimmed1, conditional=True)
-            pipe_manager.clean_add(sample.trimmed2, conditional=True)
-        report_dict(pipe_manager, parse_trim_stats(sample.trimlog, prefix="trim_", paired_end=sample.paired))
-
-    # Map
-    pipe_manager.timestamp("Mapping reads with Bowtie2")
-    cmd = tk.bowtie2Map(
-        inputFastq1=sample.trimmed1 if sample.paired else sample.trimmed,
-        inputFastq2=sample.trimmed2 if sample.paired else None,
-        outputBam=sample.mapped,
-        log=sample.aln_rates,
-        metrics=sample.aln_metrics,
-        genomeIndex=getattr(pipe_manager.config.resources.genome_index, sample.genome),
-        maxInsert=pipe_manager.config.parameters.max_insert,
-        cpus=args.cores
-    )
-    pipe_manager.run(cmd, sample.mapped, shell=True)
-    report_dict(pipe_manager, parse_mapping_stats(sample.aln_rates, paired_end=sample.paired))
-
-    # Filter reads
-    pipe_manager.timestamp("Filtering reads for quality")
-    cmd = tk.filterReads(
-        inputBam=sample.mapped,
-        outputBam=sample.filtered,
-        metricsFile=sample.dups_metrics,
-        paired=sample.paired,
-        cpus=args.cores,
-        Q=pipe_manager.config.parameters.read_quality
-    )
-    pipe_manager.run(cmd, sample.filtered, shell=True)
-    report_dict(pipe_manager, parse_duplicate_stats(sample.dups_metrics))
-
-    # Index bams
-    pipe_manager.timestamp("Indexing bamfiles with samtools")
-    cmd = tk.indexBam(inputBam=sample.mapped)
-    pipe_manager.run(cmd, sample.mapped + ".bai", shell=True)
-    cmd = tk.indexBam(inputBam=sample.filtered)
-    pipe_manager.run(cmd, sample.filtered + ".bai", shell=True)
-
-    track_dir = os.path.dirname(sample.bigwig)
-    if not os.path.exists(track_dir):
-        os.makedirs(track_dir)
-
-    # Report total efficiency
-    usable = (
-        float(pipe_manager.stats_dict["filtered_single_ends"]) +
-        (float(pipe_manager.stats_dict["filtered_paired_ends"]) / 2.))
-    total = float(pipe_manager.stats_dict['fastqc_total_pass_filter_reads'])
-    report_dict(
-        pipe_manager,
-        {"total_efficiency": (usable / total) * 100})
-
-    # Make tracks
-    track_dir = os.path.dirname(sample.bigwig)
-    if not os.path.exists(track_dir):
-        os.makedirs(track_dir)
-    # right now tracks are only made for bams without duplicates
-    pipe_manager.timestamp("Making bigWig tracks from BAM file")
-    cmd = bam_to_bigwig(
-        input_bam=sample.filtered,
-        output_bigwig=sample.bigwig,
-        genome=sample.genome,
-        normalization_method="RPGC")
-    pipe_manager.run(cmd, sample.bigwig, shell=True)
-
-    # Plot fragment distribution
-    if sample.paired and not os.path.exists(sample.insertplot):
-        pipe_manager.timestamp("Plotting insert size distribution")
-        tk.plot_atacseq_insert_sizes(
-            bam=sample.filtered,
-            plot=sample.insertplot,
-            output_csv=sample.insertdata
-        )
-        pipe_manager.report_figure("insert_sizes", sample.insertplot)
-
-    # Count coverage genome-wide
-    pipe_manager.timestamp("Calculating genome-wide coverage")
-    cmd = tk.genomeWideCoverage(
-        inputBam=sample.filtered,
-        genomeWindows=getattr(pipe_manager.config.resources.genome_windows, sample.genome),
-        output=sample.coverage
-    )
-    pipe_manager.run(cmd, sample.coverage, shell=True)
-
-    # Calculate NSC, RSC
-    pipe_manager.timestamp("Assessing signal/noise in sample")
-    cmd = tk.peakTools(
-        inputBam=sample.filtered,
-        output=sample.qc,
-        plot=sample.qc_plot,
-        cpus=args.cores
-    )
-    pipe_manager.run(cmd, sample.qc_plot, shell=True, nofail=True)
-    report_dict(pipe_manager, parse_nsc_rsc(sample.qc))
-    pipe_manager.report_figure("cross_correlation", sample.qc_plot)
-
-    print("Finished processing sample '{}'.".format(sample.name))
-    return pipe_manager
-
-
-def call_peaks(sample, pipe_manager, args):
-    """
-    Calls peaks for a sample give a control sample specified as a `compare_sample` attribute.
-    """
-    print("Start calling peaks for sample '{}'.".format(sample.name))
-
-    for path in ["sample_root"] + list(sample.paths.__dict__.keys()):
-        try:
-            exists = os.path.exists(sample.paths[path])
-        except TypeError:
-            continue
-        if not exists:
-            try:
-                os.mkdir(sample.paths[path])
-            except OSError("Cannot create '%s' path: %s" % (path, sample.paths[path])):
-                raise
-
-    # Create NGSTk instance
-    tk = NGSTk(pm=pipe_manager)
-
-    if pipe_manager.config.parameters.peak_caller == "macs2":
-        pipe_manager.timestamp("Calling peaks with MACS2")
-        # make dir for output (macs fails if it does not exist)
-        if not os.path.exists(sample.paths.peaks):
-            os.makedirs(sample.paths.peaks)
-
-        # For point-source factors use default settings
-        # For broad factors use broad settings
-        cmd = tk.macs2CallPeaks(
-            treatmentBams=sample.filtered,
-            controlBams=sample.filtered.replace(sample.name, sample.compare_sample),
-            outputDir=sample.paths.peaks,
-            sampleName=sample.name,
-            genome=sample.genome,
-            broad=sample.broad,
-            paired=sample.paired
-        )
-        pipe_manager.run(cmd, sample.peaks, shell=True)
-        report_dict(pipe_manager, parse_peak_number(sample.peaks))
-
-        if not sample.broad:
-            pipe_manager.timestamp("Ploting MACS2 model")
-            cmd = tk.macs2PlotModel(
-                r_peak_model_file=sample.r_peak_model_file,
-                sample_name=sample.name,
-                output_dir=sample.paths.peaks
-            )
-            pipe_manager.run(cmd, os.path.join(sample.paths.peaks, sample.name + "_model.pdf"), shell=True, nofail=True)
-
-    elif pipe_manager.config.parameters.peak_caller == "spp":
-        pipe_manager.timestamp("Calling peaks with spp")
-        # For point-source factors use default settings
-        # For broad factors use broad settings
-        cmd = tk.sppCallPeaks(
-            treatmentBam=sample.filtered,
-            controlBam=sample.filtered.replace(sample.name, sample.compare_sample),
-            treatmentName=sample.name,
-            controlName=sample.compare_sample,
-            outputDir=os.path.join(sample.paths.peaks, sample.name),
-            broad=sample.broad,
-            cpus=args.cpus
-        )
-        pipe_manager.run(cmd, sample.peaks, shell=True)
-
-    # Calculate fraction of reads in peaks (FRiP)
-    pipe_manager.timestamp("Calculating fraction of reads in peaks (FRiP)")
-    cmd = calculate_frip(
-        input_bam=sample.filtered,
-        input_bed=sample.peaks,
-        output=sample.frip,
-        cpus=args.cores
-    )
-    pipe_manager.run(cmd, sample.frip, shell=True)
-    total = (
-        float(pipe_manager.stats_dict["filtered_single_ends"]) +
-        (float(pipe_manager.stats_dict["filtered_paired_ends"]) / 2.))
-    report_dict(pipe_manager, parse_FRiP(sample.frip, total))
-
-    print("Finished calling peaks for sample '{}'.".format(sample.name))
-    pipe_manager.stop_pipeline()
-
-
-def report_dict(pipe, stats_dict):
-    for key, value in stats_dict.items():
-        pipe.report_result(key, value)
-
-
-def parse_fastqc(fastqc_zip, prefix=""):
-    """
-    """
-    import StringIO
-    import zipfile
-    import re
-
-    error_dict = {
-        prefix + "total_pass_filter_reads": pd.np.nan,
-        prefix + "poor_quality": pd.np.nan,
-        prefix + "read_length": pd.np.nan,
-        prefix + "GC_perc": pd.np.nan}
-
-    try:
-        zfile = zipfile.ZipFile(fastqc_zip)
-        content = StringIO.StringIO(zfile.read(os.path.join(zfile.filelist[0].filename, "fastqc_data.txt"))).readlines()
-    except:
-        return error_dict
-    try:
-        line = [i for i in range(len(content)) if "Total Sequences" in content[i]][0]
-        total = int(re.sub(r"\D", "", re.sub(r"\(.*", "", content[line])))
-        line = [i for i in range(len(content)) if "Sequences flagged as poor quality" in content[i]][0]
-        poor_quality = int(re.sub(r"\D", "", re.sub(r"\(.*", "", content[line])))
-        line = [i for i in range(len(content)) if "Sequence length  " in content[i]][0]
-        seq_len = int(re.sub(r"\D", "", re.sub(r" \(.*", "", content[line]).strip()))
-        line = [i for i in range(len(content)) if "%GC" in content[i]][0]
-        gc_perc = int(re.sub(r"\D", "", re.sub(r" \(.*", "", content[line]).strip()))
-        return {
-            prefix + "total_pass_filter_reads": total,
-            prefix + "poor_quality_perc": (float(poor_quality) / total) * 100,
-            prefix + "read_length": seq_len,
-            prefix + "GC_perc": gc_perc}
-    except IndexError:
-        return error_dict
-
-
-def parse_trim_stats(stats_file, prefix="", paired_end=True):
-    """
-    :param stats_file: sambamba output file with duplicate statistics.
-    :type stats_file: str
-    :param prefix: A string to be used as prefix to the output dictionary keys.
-    :type stats_file: str
-    """
-    import re
-
-    stats_dict = {
-        prefix + "surviving_perc": pd.np.nan,
-        prefix + "short_perc": pd.np.nan,
-        prefix + "empty_perc": pd.np.nan,
-        prefix + "trimmed_perc": pd.np.nan,
-        prefix + "untrimmed_perc": pd.np.nan,
-        prefix + "trim_loss_perc": pd.np.nan}
-    try:
-        with open(stats_file) as handle:
-            content = handle.readlines()  # list of strings per line
-    except:
-        return stats_dict
-
-    suf = "s" if not paired_end else " pairs"
-
-    try:
-        line = [i for i in range(len(content)) if "read{} processed; of these:".format(suf) in content[i]][0]
-        total = int(re.sub(r"\D", "", re.sub(r"\(.*", "", content[line])))
-    except IndexError:
-        return stats_dict
-    try:
-        line = [i for i in range(len(content)) if "read{} available; of these:".format(suf) in content[i]][0]
-        surviving = int(re.sub(r"\D", "", re.sub(r"\(.*", "", content[line])))
-        stats_dict[prefix + "surviving_perc"] = (float(surviving) / total) * 100
-        stats_dict[prefix + "trim_loss_perc"] = ((total - float(surviving)) / total) * 100
-    except IndexError:
-        pass
-    try:
-        line = [i for i in range(len(content)) if "short read{} filtered out after trimming by size control".format(suf) in content[i]][0]
-        short = int(re.sub(r" \(.*", "", content[line]).strip())
-        stats_dict[prefix + "short_perc"] = (float(short) / total) * 100
-    except IndexError:
-        pass
-    try:
-        line = [i for i in range(len(content)) if "empty read{} filtered out after trimming by size control".format(suf) in content[i]][0]
-        empty = int(re.sub(r" \(.*", "", content[line]).strip())
-        stats_dict[prefix + "empty_perc"] = (float(empty) / total) * 100
-    except IndexError:
-        pass
-    try:
-        line = [i for i in range(len(content)) if "trimmed read{} available after processing".format(suf) in content[i]][0]
-        trimmed = int(re.sub(r" \(.*", "", content[line]).strip())
-        stats_dict[prefix + "trimmed_perc"] = (float(trimmed) / total) * 100
-    except IndexError:
-        pass
-    try:
-        line = [i for i in range(len(content)) if "untrimmed read{} available after processing".format(suf) in content[i]][0]
-        untrimmed = int(re.sub(r" \(.*", "", content[line]).strip())
-        stats_dict[prefix + "untrimmed_perc"] = (float(untrimmed) / total) * 100
-    except IndexError:
-        pass
-    return stats_dict
-
-
-def parse_mapping_stats(stats_file, prefix="", paired_end=True):
-    """
-    :param stats_file: sambamba output file with duplicate statistics.
-    :type stats_file: str
-    :param prefix: A string to be used as prefix to the output dictionary keys.
-    :type stats_file: str
-    """
-    import re
-
-    if not paired_end:
-        error_dict = {
-            prefix + "not_aligned_perc": pd.np.nan,
-            prefix + "unique_aligned_perc": pd.np.nan,
-            prefix + "multiple_aligned_perc": pd.np.nan,
-            prefix + "perc_aligned": pd.np.nan}
-    else:
-        error_dict = {
-            prefix + "paired_perc": pd.np.nan,
-            prefix + "concordant_perc": pd.np.nan,
-            prefix + "concordant_unique_perc": pd.np.nan,
-            prefix + "concordant_multiple_perc": pd.np.nan,
-            prefix + "not_aligned_or_discordant_perc": pd.np.nan,
-            prefix + "not_aligned_perc": pd.np.nan,
-            prefix + "unique_aligned_perc": pd.np.nan,
-            prefix + "multiple_aligned_perc": pd.np.nan,
-            prefix + "perc_aligned": pd.np.nan}
-
-    try:
-        with open(stats_file) as handle:
-            content = handle.readlines()  # list of strings per line
-    except:
-        return error_dict
-
-    if not paired_end:
-        try:
-            line = [i for i in range(len(content)) if "reads; of these:" in content[i]][0]
-            total = int(re.sub(r"\D", "", re.sub(r"\(.*", "", content[line])))
-            line = [i for i in range(len(content)) if "aligned 0 times" in content[i]][0]
-            not_aligned_perc = float(re.search(r"\(.*%\)", content[line]).group()[1:-2])
-            line = [i for i in range(len(content)) if " aligned exactly 1 time" in content[i]][0]
-            unique_aligned_perc = float(re.search(r"\(.*%\)", content[line]).group()[1:-2])
-            line = [i for i in range(len(content)) if " aligned >1 times" in content[i]][0]
-            multiple_aligned_perc = float(re.search(r"\(.*%\)", content[line]).group()[1:-2])
-            line = [i for i in range(len(content)) if "overall alignment rate" in content[i]][0]
-            perc_aligned = float(re.sub(r"%.*", "", content[line]).strip())
-            return {
-                prefix + "not_aligned_perc": not_aligned_perc,
-                prefix + "unique_aligned_perc": unique_aligned_perc,
-                prefix + "multiple_aligned_perc": multiple_aligned_perc,
-                prefix + "perc_aligned": perc_aligned}
-        except IndexError:
-            return error_dict
-
-    if paired_end:
-        try:
-            line = [i for i in range(len(content)) if "reads; of these:" in content[i]][0]
-            total = int(re.sub(r"\D", "", re.sub(r"\(.*", "", content[line])))
-            line = [i for i in range(len(content)) if " were paired; of these:" in content[i]][0]
-            paired_perc = float(re.search(r"\(.*%\)", content[line]).group()[1:-2])
-            line = [i for i in range(len(content)) if "aligned concordantly 0 times" in content[i]][0]
-            concordant_unaligned_perc = float(re.search(r"\(.*%\)", content[line]).group()[1:-2])
-            line = [i for i in range(len(content)) if "aligned concordantly exactly 1 time" in content[i]][0]
-            concordant_unique_perc = float(re.search(r"\(.*%\)", content[line]).group()[1:-2])
-            line = [i for i in range(len(content)) if "aligned concordantly >1 times" in content[i]][0]
-            concordant_multiple_perc = float(re.search(r"\(.*%\)", content[line]).group()[1:-2])
-            line = [i for i in range(len(content)) if "mates make up the pairs; of these:" in content[i]][0]
-            not_aligned_or_discordant = int(re.sub(r"\D", "", re.sub(r"\(.*", "", content[line])))
-            d_fraction = (not_aligned_or_discordant / float(total))
-            not_aligned_or_discordant_perc = d_fraction * 100
-            line = [i for i in range(len(content)) if "aligned 0 times\n" in content[i]][0]
-            not_aligned_perc = float(re.search(r"\(.*%\)", content[line]).group()[1:-2]) * d_fraction
-            line = [i for i in range(len(content)) if " aligned exactly 1 time" in content[i]][0]
-            unique_aligned_perc = float(re.search(r"\(.*%\)", content[line]).group()[1:-2]) * d_fraction
-            line = [i for i in range(len(content)) if " aligned >1 times" in content[i]][0]
-            multiple_aligned_perc = float(re.search(r"\(.*%\)", content[line]).group()[1:-2]) * d_fraction
-            line = [i for i in range(len(content)) if "overall alignment rate" in content[i]][0]
-            perc_aligned = float(re.sub(r"%.*", "", content[line]).strip())
-            return {
-                prefix + "paired_perc": paired_perc,
-                prefix + "concordant_unaligned_perc": concordant_unaligned_perc,
-                prefix + "concordant_unique_perc": concordant_unique_perc,
-                prefix + "concordant_multiple_perc": concordant_multiple_perc,
-                prefix + "not_aligned_or_discordant_perc": not_aligned_or_discordant_perc,
-                prefix + "not_aligned_perc": not_aligned_perc,
-                prefix + "unique_aligned_perc": unique_aligned_perc,
-                prefix + "multiple_aligned_perc": multiple_aligned_perc,
-                prefix + "perc_aligned": perc_aligned}
-        except IndexError:
-            return error_dict
-
-
-def parse_duplicate_stats(stats_file, prefix=""):
-    """
-    Parses sambamba markdup output, returns series with values.
-
-    :param stats_file: sambamba output file with duplicate statistics.
-    :type stats_file: str
-    :param prefix: A string to be used as prefix to the output dictionary keys.
-    :type stats_file: str
-    """
-    import re
-
-    error_dict = {
-        prefix + "filtered_single_ends": pd.np.nan,
-        prefix + "filtered_paired_ends": pd.np.nan,
-        prefix + "duplicate_percentage": pd.np.nan}
-    try:
-        with open(stats_file) as handle:
-            content = handle.readlines()  # list of strings per line
-    except:
-        return error_dict
-
-    try:
-        line = [i for i in range(len(content)) if "single ends" in content[i]][0]
-        single_ends = int(re.sub(r"\D", "", re.sub(r"\(.*", "", content[line])))
-        line = [i for i in range(len(content)) if " end pairs" in content[i]][0]
-        paired_ends = int(re.sub(r"\D", "", re.sub(r"\.\.\..*", "", content[line])))
-        line = [i for i in range(len(content)) if " duplicates" in content[i]][0]
-        duplicates = int(re.sub(r"\D", "", re.sub(r"\.\.\..*", "", content[line])))
-        return {
-            prefix + "filtered_single_ends": single_ends,
-            prefix + "filtered_paired_ends": paired_ends,
-            prefix + "duplicate_percentage": (float(duplicates) / (single_ends + paired_ends * 2)) * 100}
-    except IndexError:
-        return error_dict
-=======
 	"""
 	Class to model ChIP-seq samples based on the generic Sample class (itself a pandas.Series).
 
@@ -1148,7 +421,6 @@
 			prefix + "duplicate_percentage": (float(duplicates) / (single_ends + paired_ends * 2)) * 100}
 	except IndexError:
 		return error_dict
->>>>>>> 5de676a1
 
 
 def parse_peak_number(peak_file):
@@ -1164,32 +436,6 @@
             .format(cpus, input_bed, input_bam, output))
 
 
-<<<<<<< HEAD
-def parse_FRiP(frip_file, total_reads):
-    """
-    Calculates the fraction of reads in peaks for a given sample.
-
-    :param frip_file: A sting path to a file with the FRiP output.
-    :type frip_file: str
-    :param total_reads: A Sample object with the "peaks" attribute.
-    :type total_reads: int
-    """
-    import re
-
-    error_dict = {"frip": pd.np.nan}
-    try:
-        with open(frip_file, "r") as handle:
-            content = handle.readlines()
-    except:
-        return error_dict
-
-    if content[0].strip() == "":
-        return error_dict
-
-    reads_in_peaks = int(re.sub(r"\D", "", content[0]))
-
-    return {"frip": reads_in_peaks / float(total_reads)}
-=======
 def parse_frip(frip_file, total_reads):
 	"""
 	Calculates the fraction of reads in peaks for a given sample.
@@ -1213,7 +459,6 @@
 	reads_in_peaks = int(re.sub("\D", "", content[0]))
 	frip = reads_in_peaks / float(total_reads)
 	return frip
->>>>>>> 5de676a1
 
 
 def parse_nsc_rsc(nsc_rsc_file):
@@ -1230,12 +475,6 @@
         return {"NSC": pd.np.nan, "RSC": pd.np.nan}
 
 
-<<<<<<< HEAD
-def bam_to_bigwig(
-        input_bam, output_bigwig, genome,
-        normalization_method="RPGC"):
-    from collections import defaultdict
-=======
 def main():
 	# Parse command-line arguments
 	parser = ArgumentParser(
@@ -1286,21 +525,10 @@
 
 	# Start main function
 	process(sample, pipe_manager, args)
->>>>>>> 5de676a1
 
     if genome not in ['hg19', 'hg38', 'mm10', 'mm9']:
         print("Genome assembly is not known. Using size of human genome. Beware.")
 
-<<<<<<< HEAD
-    genome_size = defaultdict(lambda: 3300000000)
-    for g in ['mm9', 'mm10']:
-        genome_size[g] = 2800000000
-
-    cmd = "bamCoverage --bam {bam_file} -o {bigwig}"
-    cmd += " -p max --binSize 10  --normalizeUsing {norm} --effectiveGenomeSize {genome_size} --extendReads 175"""
-    cmd = cmd.format(bam_file=input_bam, bigwig=output_bigwig, norm=normalization_method, genome_size=genome_size[genome])
-    return cmd
-=======
 def arg_parser(parser):
 	"""
 	Global options for pipeline.
@@ -1590,7 +818,6 @@
 
 	print("Finished processing sample %s." % sample.name)
 	pipe_manager.stop_pipeline()
->>>>>>> 5de676a1
 
 
 
