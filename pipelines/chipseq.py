--- conflicted
+++ resolved
@@ -652,13 +652,9 @@
 	# Read in yaml configs
 	sample = Sample(yaml.load(open(args.sample_config, "r")))
 	# Create Sample object
-<<<<<<< HEAD
+
 	if sample.protocol == "ChIPmentation":
 		sample = ChIPmentationSample(sample)
-=======
-	if series["protocol"] != "ChIPmentation":
-		sample = ChIPseqSample(series)
->>>>>>> 3f625927
 	else:
 		sample = ChIPseqSample(sample)
 
