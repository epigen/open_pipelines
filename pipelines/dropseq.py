--- conflicted
+++ resolved
@@ -62,17 +62,6 @@
     return parser
 
 
-<<<<<<< HEAD
-def merge_bam_files(inputBams, outputBam, args, pipe, tmpdir):
-    cmd = 'java -Djava.io.tmpdir={}'.format(tmpdir)
-    cmd += " -Xmx{}g".format(int(args.mem) / 1000)
-    cmd += " -jar " + pipe.config.tools.piccard_jar + " MergeSamFiles"
-    cmd += " USE_THREADING=TRUE"
-    cmd += " SORT_ORDER=queryname"
-    cmd += " " + (" ".join(["INPUT=%s"] * len(inputBams))) % tuple(inputBams)
-    cmd += " OUTPUT={0}".format(outputBam)
-    return cmd
-=======
 def merge_bam_files(input_bams, output_bam, args, pipe, tmpdir):
 	cmd = 'java -Djava.io.tmpdir={}'.format(tmpdir)
 	cmd += " -Xmx{}g".format(int(args.mem) / 1000)
@@ -82,7 +71,6 @@
 	cmd += " " + (" ".join(["INPUT=%s"] * len(input_bams))) % tuple(input_bams)
 	cmd += " OUTPUT={0}".format(output_bam)
 	return cmd
->>>>>>> 5de676a1
 
 
 def report_flagstat(pipe, bam_file, prefix=""):
@@ -220,294 +208,6 @@
 
 
 def process(sample, pipeline_config, args):
-<<<<<<< HEAD
-    """
-    """
-    print("Start processing Drop-seq sample %s." % sample.sample_name)
-
-    for path in ["sample_root"] + list(sample.paths.__dict__.keys()):
-        try:
-            exists = os.path.exists(sample.paths[path])
-        except TypeError:
-            continue
-        if not exists:
-            try:
-                os.mkdir(sample.paths[path])
-            except OSError("Cannot create '%s' path: %s" % (path, sample.paths[path])):
-                raise
-
-    # Start Pypiper object
-    pipe = pypiper.PipelineManager("dropseq", sample.paths.sample_root, args=args)
-
-    # Set up a few handy shorthand variables
-    dropseq_root = pipe.config.tools.dropseq_tools_root
-    output_dir = sample.paths.sample_root
-
-    # Merge Bam files if more than one technical replicate
-    if len(sample.data_path.split(" ")) > 1:
-        pipe.timestamp("## Merging bam files from replicates")
-        cmd = merge_bam_files(
-            inputBams=sample.data_path.split(" "),  # this is a list of sample paths
-            outputBam=os.path.join(output_dir, "unaligned_merged.bam"),
-            args=args, pipe=pipe,
-            tmpdir=output_dir
-        )
-        pipe.run(cmd, os.path.join(output_dir, "unaligned_merged.bam"))
-        pipe.clean_add(os.path.join(output_dir, "unaligned_merged.bam"), manual=True)
-
-        input_file = os.path.join(output_dir, "unaligned_merged.bam")
-    else:
-        input_file = sample.data_path
-
-    # Copy the input file if it is not writable
-    # (the first step requires the file to be writable which is silly)
-    if not os.access(input_file, os.W_OK):
-        pipe.timestamp("## Copying input file to output directory")
-        cmd = "cp {} {}".format(input_file, os.path.join(output_dir, "input_file.bam"))
-        pipe.run(cmd, os.path.join(output_dir, "input_file.bam"))
-        cmd = "chmod 664 {}".format(os.path.join(output_dir, "input_file.bam"))
-        pipe.run(cmd, os.path.join(output_dir, "input_file.bam_chmod"))
-        pipe.clean_add(os.path.join(output_dir, "input_file.bam"), manual=False)
-        input_file = os.path.join(output_dir, "input_file.bam")
-
-    os.environ['TMP_DIR'] = output_dir
-
-    if args.debug:
-        report_flagstat(pipe, os.path.join(output_dir, input_file), prefix="input_file")
-
-    # Stage 1: pre-alignment tag and trim
-    # Tag with cell barcode
-    pipe.timestamp("## Tagging BAM file with cell barcode")
-    cmd = os.path.join(dropseq_root, "TagBamWithReadSequenceExtended")
-    cmd += " TMP_DIR=" + output_dir
-    cmd += " SUMMARY=" + os.path.join(output_dir, "unaligned_tagged_Cellular.bam_summary.txt")
-    cmd += " BASE_RANGE={}".format(pipe.config.parameters.cell_barcode_bases)
-    cmd += " BASE_QUALITY={}".format(pipe.config.parameters.min_base_quality)
-    cmd += " BARCODED_READ=1 DISCARD_READ=false TAG_NAME=XC NUM_BASES_BELOW_QUALITY={}".format(pipe.config.parameters.min_bases_below_quality)
-    cmd += " INPUT=" + input_file
-    cmd += " OUTPUT=" + os.path.join(output_dir, "unaligned_tagged_Cell.bam")
-    pipe.run(cmd, os.path.join(output_dir, "unaligned_tagged_Cell.bam"))
-    pipe.clean_add(os.path.join(output_dir, "unaligned_tagged_Cell.bam"), manual=True)
-
-    # Tag with molecule barcode
-    pipe.timestamp("## Tagging BAM file with molecule barcode (UMI)")
-    cmd = os.path.join(dropseq_root, "TagBamWithReadSequenceExtended")
-    cmd += " TMP_DIR=" + output_dir
-    cmd += " SUMMARY=" + os.path.join(output_dir, "unaligned_tagged_Molecular.bam_summary.txt")
-    cmd += " BASE_RANGE={}".format(pipe.config.parameters.umi_barcode_bases)
-    cmd += " BASE_QUALITY={}".format(pipe.config.parameters.min_base_quality)
-    cmd += " BARCODED_READ=1 DISCARD_READ=true TAG_NAME=XM NUM_BASES_BELOW_QUALITY={}".format(pipe.config.parameters.min_bases_below_quality)
-    cmd += " INPUT=" + os.path.join(output_dir, "unaligned_tagged_Cell.bam")
-    cmd += " OUTPUT=" + os.path.join(output_dir, "unaligned_tagged_CellMolecular.bam")
-    pipe.run(cmd, os.path.join(output_dir, "unaligned_tagged_CellMolecular.bam"))
-    pipe.clean_add(os.path.join(output_dir, "unaligned_tagged_CellMolecular.bam"), manual=True)
-
-    # Filter bam
-    pipe.timestamp("## Filtering BAM file")
-    cmd = os.path.join(dropseq_root, "FilterBAM")
-    cmd += " TAG_REJECT=XQ"
-    cmd += " INPUT=" + os.path.join(output_dir, "unaligned_tagged_CellMolecular.bam")
-    cmd += " OUTPUT=" + os.path.join(output_dir, "unaligned_tagged_filtered.bam")
-    pipe.run(cmd, os.path.join(output_dir, "unaligned_tagged_filtered.bam"))
-    pipe.clean_add(os.path.join(output_dir, "unaligned_tagged_filtered.bam"), manual=True)
-
-    if args.debug:
-        report_flagstat(pipe, os.path.join(output_dir, "unaligned_tagged_filtered.bam"), prefix="FilterBAM")
-
-    # Trim starting sequence
-    pipe.timestamp("## Triming starting sequence")
-    cmd = os.path.join(dropseq_root, "TrimStartingSequence")
-    cmd += " SEQUENCE={}".format(pipe.config.parameters.trim_sequence)
-    cmd += " MISMATCHES=0 NUM_BASES={}".format(pipe.config.parameters.trim_sequence_length)
-    cmd += " OUTPUT_SUMMARY=" + os.path.join(output_dir, "adapter_trimming_report.txt")
-    cmd += " INPUT=" + os.path.join(output_dir, "unaligned_tagged_filtered.bam")
-    cmd += " OUTPUT=" + os.path.join(output_dir, "unaligned_tagged_trimmed_smart.bam")
-    pipe.run(cmd, os.path.join(output_dir, "unaligned_tagged_trimmed_smart.bam"))
-    pipe.clean_add(os.path.join(output_dir, "unaligned_tagged_trimmed_smart.bam"), manual=True)
-
-    if args.debug:
-        report_flagstat(pipe, os.path.join(output_dir, "unaligned_tagged_trimmed_smart.bam"), prefix="TrimStartingSequence")
-
-    # Trim polyA tail
-    pipe.timestamp("## Trimming polyA tail")
-    cmd = os.path.join(dropseq_root, "PolyATrimmer")
-    cmd += " MISMATCHES=0 NUM_BASES={}".format(pipe.config.parameters.polya_size)
-    cmd += " OUTPUT_SUMMARY=" + os.path.join(output_dir, "polyA_trimming_report.txt")
-    cmd += " INPUT=" + os.path.join(output_dir, "unaligned_tagged_trimmed_smart.bam")
-    cmd += " OUTPUT=" + os.path.join(output_dir, "unaligned_mc_tagged_polyA_filtered.bam")
-    pipe.run(cmd, os.path.join(output_dir, "unaligned_mc_tagged_polyA_filtered.bam"))
-    pipe.clean_add(os.path.join(output_dir, "unaligned_mc_tagged_polyA_filtered.bam"), manual=True)
-
-    if args.debug:
-        report_flagstat(pipe, os.path.join(output_dir, "unaligned_mc_tagged_polyA_filtered.bam"), prefix="PolyATrimmer")
-
-    # Stage 2: alignment
-    # Convert to fastq
-    pipe.timestamp("## Converting to Fastq")
-    cmd = "java -Xmx{}g -jar {} SamToFastq".format(int(args.mem) / 1000, pipe.config.tools.piccard_jar)
-    cmd += " INPUT=" + os.path.join(output_dir, "unaligned_mc_tagged_polyA_filtered.bam")
-    cmd += " FASTQ=" + os.path.join(output_dir, "unaligned_mc_tagged_polyA_filtered.fastq")
-    pipe.run(cmd, os.path.join(output_dir, "unaligned_mc_tagged_polyA_filtered.fastq"))
-    pipe.clean_add(os.path.join(output_dir, "unaligned_mc_tagged_polyA_filtered.fastq"), manual=True)
-
-    # Align reads
-    pipe.timestamp("## Aligning reads with STAR")
-    cmd = pipe.config.tools.star
-    cmd += " --genomeDir {}".format(getattr(pipe.config.resources.star_index, sample.genome))
-    cmd += " --runThreadN {}".format(args.cores)
-    cmd += " --outFileNamePrefix " + os.path.join(output_dir, "star.")
-    cmd += " --readFilesIn " + os.path.join(output_dir, "unaligned_mc_tagged_polyA_filtered.fastq")
-    pipe.run(cmd, os.path.join(output_dir, "star.Aligned.out.sam"))
-    pipe.clean_add(os.path.join(output_dir, "star.Aligned.out.sam"), manual=True)
-
-    if args.debug:
-        report_star_log(pipe, os.path.join(output_dir, "star.Log.final.out"), prefix="STAR")
-
-    # Stage 3: sort aligned reads (STAR does not necessarily emit reads in the same order as the input)
-    pipe.timestamp("## Sorting aligned BAM file")
-    cmd = "java -Dsamjdk.buffer_size=131072 -XX:GCTimeLimit=50 -XX:GCHeapFreeLimit=10 -Xmx{}g".format(int(args.mem) / 1000)
-    cmd += " -jar {} SortSam".format(pipe.config.tools.piccard_jar)
-    cmd += " INPUT=" + os.path.join(output_dir, "star.Aligned.out.sam")
-    cmd += " OUTPUT=" + os.path.join(output_dir, "aligned.sorted.bam")
-    cmd += " SORT_ORDER=queryname"
-    cmd += " TMP_DIR=" + output_dir
-    pipe.run(cmd, os.path.join(output_dir, "aligned.sorted.bam"))
-    pipe.clean_add(os.path.join(output_dir, "aligned.sorted.bam"), manual=True)
-
-    # Stage 4: merge and tag aligned reads
-    # Merge
-    pipe.timestamp("## Merging aligned with unaligned reads")
-    cmd = "java -Djava.io.tmpdir={} -Xmx{}g -jar {} MergeBamAlignment".format(output_dir, int(args.mem) / 1000, pipe.config.tools.piccard_jar)
-    cmd += " REFERENCE_SEQUENCE={}".format(getattr(pipe.config.resources.genome, sample.genome))
-    cmd += " UNMAPPED_BAM=" + os.path.join(output_dir, "unaligned_mc_tagged_polyA_filtered.bam")
-    cmd += " ALIGNED_BAM=" + os.path.join(output_dir, "aligned.sorted.bam")
-    cmd += " INCLUDE_SECONDARY_ALIGNMENTS=false"
-    cmd += " ALIGNED_READS_ONLY=false"
-    cmd += " PAIRED_RUN=false"
-    cmd += " OUTPUT=" + os.path.join(output_dir, "merged.bam")
-    pipe.run(cmd, os.path.join(output_dir, "merged.bam"))
-    pipe.clean_add(os.path.join(output_dir, "merged.bam"), manual=True)
-
-    if args.debug:
-        report_flagstat(pipe, os.path.join(output_dir, "merged.bam"), prefix="MergeBamAlignment")
-
-    # Tag reads with exon
-    pipe.timestamp("## Tagging reads with exon")
-    cmd = os.path.join(dropseq_root, "TagReadWithGeneExon")
-    cmd += " OUTPUT=" + os.path.join(output_dir, "star_gene_exon_tagged.bam")
-    cmd += " ANNOTATIONS_FILE={}".format(getattr(pipe.config.resources.refflat, sample.genome))
-    cmd += " TAG=GE CREATE_INDEX=true"
-    cmd += " INPUT=" + os.path.join(output_dir, "merged.bam")
-    pipe.run(cmd, os.path.join(output_dir, "star_gene_exon_tagged.bam"))
-
-    if args.debug:
-        report_flagstat(pipe, os.path.join(output_dir, "star_gene_exon_tagged.bam"), prefix="TagReadWithGeneExon")
-
-    # QC time!
-
-    if pipe.config.parameters.repair_barcodes:
-        # Detect and fix bead synthesis errors
-        pipe.timestamp("## Reporting and fixing bead synthesis errors")
-        cmd = os.path.join(dropseq_root, "DetectBeadSynthesisErrors")
-        cmd += " INPUT=" + os.path.join(output_dir, "star_gene_exon_tagged.bam")
-        cmd += " OUTPUT=" + os.path.join(output_dir, "star_gene_exon_tagged.clean.bam")
-        cmd += " OUTPUT_STATS=" + os.path.join(output_dir, "synthesis_statistics.txt")
-        cmd += " SUMMARY=" + os.path.join(output_dir, "synthesis_statistics.summary.txt")
-        cmd += " NUM_BARCODES={}".format(pipe.config.parameters.number_seq_error_barcodes_check)
-        cmd += " PRIMER_SEQUENCE={}".format(pipe.config.parameters.bead_primer_sequence)
-        cmd += " EDIT_DISTANCE={}".format(pipe.config.parameters.distance_to_bead_primer_seq)
-        cmd += " MAX_NUM_ERRORS={}".format(pipe.config.parameters.max_number_barcode_bases_to_repair)
-        cmd += " TMP_DIR=" + output_dir
-        pipe.run(cmd, os.path.join(output_dir, "star_gene_exon_tagged.clean.bam"))
-
-        if args.debug:
-            report_bead_synthesis(pipe, os.path.join(output_dir, "synthesis_statistics.summary.txt"), prefix="DetectBeadSynthesisErrors")
-
-        bam_file = os.path.join(output_dir, "star_gene_exon_tagged.clean.bam")
-    else:
-        bam_file = os.path.join(output_dir, "star_gene_exon_tagged.bam")
-
-    # Distribution of read quality
-    # cell barcode
-    pipe.timestamp("## Read quality in cell barcodes")
-    cmd = os.path.join(dropseq_root, "GatherReadQualityMetrics")
-    cmd += " INPUT=" + bam_file
-    cmd += " OUTPUT=" + os.path.join(output_dir, "quality_distribution.cell_barcode.txt")
-    cmd += " TAG=XC"
-    pipe.run(cmd, os.path.join(output_dir, "quality_distribution.cell_barcode.txt"))
-    # UMI
-    pipe.timestamp("## Read quality in molecule barcodes")
-    cmd = os.path.join(dropseq_root, "GatherReadQualityMetrics")
-    cmd += " INPUT=" + bam_file
-    cmd += " OUTPUT=" + os.path.join(output_dir, "quality_distribution.mol_barcode.txt")
-    cmd += " TAG=XM"
-    pipe.run(cmd, os.path.join(output_dir, "quality_distribution.mol_barcode.txt"))
-
-    # Distribution of bases in reads
-    # cell barcode
-    pipe.timestamp("## Distribution of bases in cell barcodes")
-    cmd = os.path.join(dropseq_root, "BaseDistributionAtReadPosition")
-    cmd += " INPUT=" + bam_file
-    cmd += " OUTPUT=" + os.path.join(output_dir, "base_distribution.cell_barcode.txt")
-    cmd += " TAG=XC"
-    pipe.run(cmd, os.path.join(output_dir, "base_distribution.cell_barcode.txt"))
-    # UMI
-    pipe.timestamp("## Distribution of bases in molecule barcodes (UMI)")
-    cmd = os.path.join(dropseq_root, "BaseDistributionAtReadPosition")
-    cmd += " INPUT=" + bam_file
-    cmd += " OUTPUT=" + os.path.join(output_dir, "base_distribution.mol_barcode.txt")
-    cmd += " TAG=XM"
-    pipe.run(cmd, os.path.join(output_dir, "base_distribution.mol_barcode.txt"))
-
-    # Expression time!
-
-    # Reads per cell summary
-    pipe.timestamp("## Reporting summary of reads per cell")
-    cmd = os.path.join(dropseq_root, "BAMTagHistogram")
-    cmd += " INPUT=" + bam_file
-    cmd += " OUTPUT=" + os.path.join(output_dir, "cell_readcounts.txt")
-    cmd += " FILTER_PCR_DUPLICATES=true"
-    cmd += " TAG=XC"
-    pipe.run(cmd, os.path.join(output_dir, "cell_readcounts.txt"))
-
-    if args.debug:
-        report_flagstat(pipe, bam_file, prefix="BAMTagHistogram")
-
-    # Perform digital gene expression analysis selecting all cells that have at least minGenes genes covered
-    for n_genes in pipe.config.parameters.min_genes_per_cell:
-
-        pipe.timestamp("## Perform digital gene expression analysis for cells with at least {} genes covered".format(n_genes))
-        cmd = os.path.join(dropseq_root, "DigitalExpression")
-        cmd += " -m {}g".format(int(args.mem) / 1000)
-        cmd += " TMP_DIR=" + output_dir
-        cmd += " INPUT=" + bam_file
-        cmd += " OUTPUT=" + os.path.join(output_dir, "digital_expression.{}genes.tsv".format(n_genes))
-        cmd += " SUMMARY=" + os.path.join(output_dir, "digital_expression.summary.{}genes.tsv".format(n_genes))
-        cmd += " MIN_NUM_GENES_PER_CELL={}".format(n_genes)
-        pipe.run(cmd, os.path.join(output_dir, "digital_expression.{}genes.tsv".format(n_genes)), nofail=True)
-
-        if args.debug:
-            if os.path.exists(os.path.join(output_dir, "digital_expression.{}genes.tsv".format(n_genes))):
-                try:
-                    print("Reporting digital expression for cells with at least {} genes covered".format(n_genes))
-                    report_digital_expression(pipe, os.path.join(output_dir, "digital_expression.{}genes.tsv".format(n_genes)), prefix="DigitalExpression_{}genes".format(n_genes))
-                except IOError:
-                    print("Digital expression for cells with at least {} genes covered could not be open.".format(n_genes))
-
-    # Report how often the same UMI is found per cell per gene --> estimate of PCR duplicates
-    for n_genes in pipe.config.parameters.min_genes_per_cell:
-        pipe.timestamp("## Report UMI count per cell per gene for cells with at least {} genes covered".format(n_genes))
-        cmd = os.path.join(dropseq_root, "GatherMolecularBarcodeDistributionByGene")
-        cmd += " -m {}g".format(int(args.mem) / 1000)
-        cmd += " TMP_DIR=" + output_dir
-        cmd += " INPUT=" + bam_file
-        cmd += " OUTPUT=" + os.path.join(output_dir, "cell_umi_barcodes.{}genes.tsv".format(n_genes))
-        cmd += " MIN_NUM_GENES_PER_CELL={}".format(n_genes)
-        pipe.run(cmd, os.path.join(output_dir, "cell_umi_barcodes.{}genes.tsv".format(n_genes)))
-
-    print("Finished processing sample %s." % sample.sample_name)
-    pipe.stop_pipeline()
-=======
 	"""
 	"""
 	print("Start processing Drop-seq sample %s." % sample.sample_name)
@@ -794,7 +494,6 @@
 
 	print("Finished processing sample %s." % sample.sample_name)
 	pipe.stop_pipeline()
->>>>>>> 5de676a1
 
 
 if __name__ == '__main__':
