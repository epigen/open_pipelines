#!/usr/bin/env python

"""
ATAC-seq pipeline
"""

import os
import sys
from argparse import ArgumentParser
import yaml
import pypiper
from pypiper.ngstk import NGSTk
from attmap import AttributeDict
from peppy import Sample

import pandas as pd

##### for TSS analysis
import pybedtools as bedtools
import matplotlib as mpl
mpl.use('Agg')
import matplotlib.pyplot as plt
#####

__author__ = "Andre Rendeiro"
__copyright__ = "Copyright 2019, Andre Rendeiro"
__credits__ = []
__license__ = "GPL2"
__version__ = "0.4"
__maintainer__ = "Andre Rendeiro"
__email__ = "arendeiro@cemm.oeaw.ac.at"
__status__ = "Development"


class ATACseqSample(Sample):
    """
    Class to model ATAC-seq samples based on the ChIPseqSample class.

    :param series: Pandas `Series` object.
    :type series: pandas.Series
    """
    __library__ = "ATAC-seq"

    def __init__(self, series):

        # Use pd.Series object to have all sample attributes
        if not isinstance(series, pd.Series):
            raise TypeError("Provided object is not a pandas Series.")
        super(ATACseqSample, self).__init__(series)

        # Set the sample's paths.sample_root attribute.
        # This is a workaround to calling the parent's class set_file_paths
        # which is impossible if the sample's YAML file does not contain
        # pointers to its project (as is the case after looper submission)
        self.paths.sample_root = os.path.join(
            self.prj['metadata']['output_dir'],
            self.prj['metadata']['results_subdir'],
            self.name)

        self.tagmented = True

    def __repr__(self):
        return "ATAC-seq sample '%s'" % self.sample_name

    def set_file_paths(self, project):
        """
        Sets the paths of all files for this sample.
        """
        # Inherit paths from Sample by running Sample's set_file_paths()
        super(ATACseqSample, self)  # .set_file_paths(project)

        # Files in the root of the sample dir
        prefix = os.path.join(self.paths.sample_root, self.sample_name)
        self.fastqc_initial_output = (
            os.path.join(
                self.paths.sample_root,
                os.path.splitext(os.path.basename(self.data_source))[0])
            + "_fastqc.zip")
        self.fastqc = prefix + ".fastqc.zip"
        self.trimlog = prefix + ".trimlog.txt"
        self.aln_rates = prefix + ".aln_rates.txt"
        self.aln_metrics = prefix + ".aln_metrics.txt"
        self.dups_metrics = prefix + ".dups_metrics.txt"

        # Unmapped: merged bam, fastq, trimmed fastq
        self.paths.unmapped = os.path.join(self.paths.sample_root, "unmapped")
        unmapped = os.path.join(self.paths.unmapped, self.sample_name)
        self.unmapped = unmapped + ".bam"
        self.fastq = unmapped + ".fastq"
        self.fastq1 = unmapped + ".1.fastq"
        self.fastq2 = unmapped + ".2.fastq"
        self.fastq_unpaired = unmapped + ".unpaired.fastq"
        self.trimmed = unmapped + ".trimmed.fastq"
        self.trimmed1 = unmapped + ".1.trimmed.fastq"
        self.trimmed2 = unmapped + ".2.trimmed.fastq"
        self.trimmed1_unpaired = unmapped + ".1_unpaired.trimmed.fastq"
        self.trimmed2_unpaired = unmapped + ".2_unpaired.trimmed.fastq"

        # Mapped: mapped, duplicates marked, removed, reads shifted
        self.paths.mapped = os.path.join(self.paths.sample_root, "mapped")
        mapped = os.path.join(self.paths.mapped, self.sample_name)
        self.mapped = mapped + ".trimmed.bowtie2.bam"
        self.filtered = mapped + ".trimmed.bowtie2.filtered.bam"
        # this will create additional bam files with reads shifted
        self.filteredshifted = mapped + ".trimmed.bowtie2.filtered.shifted.bam"

        # Files in the root of the sample dir
        self.frip = prefix + "_FRiP.txt"
        self.oracle_frip = prefix + "_oracle_FRiP.txt"

        # Coverage: read coverage in windows genome-wide
        self.paths.coverage = os.path.join(self.paths.sample_root, "coverage")
        self.coverage = os.path.join(self.paths.coverage, self.sample_name + ".cov")

<<<<<<< HEAD
        self.bigwig = os.path.join(self.paths.coverage, self.name + ".bigWig")
        self.paths.tss = os.path.join(self.paths.sample_root, "tss")
        self.insertplot = os.path.join(self.paths.sample_root, self.name + "_insertLengths.pdf")
        self.insertdata = os.path.join(self.paths.sample_root, self.name + "_insertLengths.csv")
        self.mitochondrial_stats = os.path.join(self.paths.sample_root, self.name + "_mitochondrial_stats.tsv")
        self.qc = os.path.join(self.paths.sample_root, self.name + "_qc.tsv")
        self.qc_plot = os.path.join(self.paths.sample_root, self.name + "_qc.pdf")
=======
        self.insertplot = prefix + "_insertLengths.pdf"
        self.insertdata = prefix + "_insertLengths.csv"
        self.mitochondrial_stats = prefix + "_mitochondrial_stats.tsv"
        self.qc = prefix + "_qc.tsv"
        self.qc_plot = prefix + "_qc.pdf"
>>>>>>> 5bad23b2

        # Peaks: peaks called and derivate files
        self.paths.peaks = os.path.join(self.paths.sample_root, "peaks")
        peaks = os.path.join(self.paths.peaks, self.sample_name)
        self.peaks = peaks + "_peaks.narrowPeak"
        self.summits = peaks + "_summits.bed"
        self.filteredPeaks = peaks + "_peaks.filtered.bed"


class DNaseSample(ATACseqSample):
    """
    Class to model DNase-seq samples based on the ChIPseqSample class.

    :param series: Pandas `Series` object.
    :type series: pandas.Series
    """
    __library__ = "DNase-seq"

    def __init__(self, series):

        # Use pd.Series object to have all sample attributes
        if not isinstance(series, pd.Series):
            raise TypeError("Provided object is not a pandas Series.")
        super(DNaseSample, self).__init__(series)

    def __repr__(self):
        return "DNase-seq sample '%s'" % self.sample_name

    def set_file_paths(self, project):
        super(DNaseSample, self).set_file_paths(project)


def report_dict(pipe, stats_dict):
    for key, value in stats_dict.items():
        pipe.report_result(key, value)


def run_TSS_analysis(sample,
                     bam_file,
                     output_folder,
                     chrom_file,
                     tss_file,
                     read_length=50,
                     slop_size=1000):

    if not os.path.exists(bam_file):
        print ("Bam File {} not found!".format(bam_file))
        return 1

    if not os.path.exists(output_folder):
        os.mkdir(output_folder)

    tss_bed = bedtools.BedTool(tss_file)
    tss_bed = tss_bed.slop(b=slop_size, g=chrom_file).sort(faidx=chrom_file)
    # sample = os.path.splitext(os.path.split(bam_file)[1])[0]

    output_base = "{}_TSS".format(sample)
    alignments = bedtools.BedTool(bam_file).bam_to_bed().shift(g=chrom_file, p=-read_length / 2,
                                                               m=read_length / 2).sort(faidx=chrom_file)

    coverage = tss_bed.coverage(alignments, g=chrom_file, sorted=True, d=True, F=0.5)

    histogram = coverage.to_dataframe(names=['chrom', 'start', 'end', 'gene', 'X', 'strand', 'base', 'count'],
                                  usecols=['base', 'count', 'strand'])
    histogram.loc[histogram['strand'] == '+', 'base'] = histogram[histogram['strand'] == '+']['base'] - slop_size - 1
    histogram.loc[histogram['strand'] == '-', 'base'] = -(histogram[histogram['strand'] == '-']['base'] - slop_size - 1)
    histogram = histogram[['base', 'count']].sort_values(by=['base']).groupby('base').sum()

    noise = (histogram[:100].sum() + histogram[-100:].sum()) / 200
    normalized_histogram = histogram / noise
    normalized_histogram.to_csv(os.path.join(output_folder, "{}.csv".format(output_base)))

    fig = plt.figure()
    ax = fig.add_subplot(111)

    ax.plot(normalized_histogram.index, normalized_histogram, color='k')
    ax.axvline(0, linestyle=':', color='k')

    ax.set_xlabel('Distance from TSS (bp)')
    ax.set_ylabel('Normalized coverage')
    fig.savefig(os.path.join(output_folder, "{}.svg".format(output_base)))
    plt.close(fig)

    open(os.path.join(output_folder, "{}.complete".format(output_base)), 'w')

    print "TSS enrichment: {}".format(normalized_histogram.max())


def main():
    # Parse command-line arguments
    parser = ArgumentParser(
        prog="atacseq-pipeline",
        description="ATAC-seq pipeline.")
    parser = arg_parser(parser)
    parser = pypiper.add_pypiper_args(parser, groups=["ngs", "looper", "resource", "pypiper"])
    args = parser.parse_args()
    if args.sample_config is None:
        parser.print_help()
        return 1

    # Read in yaml configs
    series = pd.Series(yaml.safe_load(open(args.sample_config, "r")))
    # Create Sample object
    if series["protocol"] != "DNase-seq":
        sample = ATACseqSample(series)
    else:
        sample = DNaseSample(series)

    # Check if merged
    if len(sample.data_source.split(" ")) > 1:
        sample.merged = True
    else:
        sample.merged = False
    sample.prj = AttributeDict(sample.prj)
    sample.paths = AttributeDict(sample.paths.__dict__)

    # Check read type if not provided
    if not hasattr(sample, "ngs_inputs"):
        sample.ngs_inputs = [sample.data_source]
    if not hasattr(sample, "read_type"):
        sample.set_read_type()

    # Shorthand for read_type
    if sample.read_type == "paired":
        sample.paired = True
    else:
        sample.paired = False

    # Set file paths
    sample.set_file_paths(sample.prj)

    # Start Pypiper object
    # Best practice is to name the pipeline with the name of the script;
    # or put the name in the pipeline interface.
    pipe_manager = pypiper.PipelineManager(name="atacseq", outfolder=sample.paths.sample_root, args=args)
    pipe_manager.config.tools.scripts_dir = os.path.join(os.path.dirname(os.path.realpath(__file__)), "tools")

    # Start main function
    process(sample, pipe_manager, args)


def process(sample, pipe_manager, args):
    """
    This takes unmapped Bam files and makes trimmed, aligned, duplicate marked
    and removed, indexed, shifted Bam files along with a UCSC browser track.
    Peaks are called and filtered.
    """
    print("Start processing ATAC-seq sample %s." % sample.sample_name)

    # for path in ["sample_root"] + list(sample.paths.__dict__.keys()):
    for path in ["sample_root", "unmapped", "mapped", "peaks", "coverage"]:
        try:
            exists = os.path.exists(sample.paths[path])
        except TypeError:
            continue
        if not exists:
            msg = "Cannot create '{}' path: {}".format(path, sample.paths[path])
            try:
                os.mkdir(sample.paths[path])
            except OSError(msg):
                raise

    # Create NGSTk instance
    tk = NGSTk(pm=pipe_manager)

    # Merge Bam files if more than one technical replicate
    if len(sample.data_source.split(" ")) > 1:
        pipe_manager.timestamp("Merging bam files from replicates")
        cmd = tk.merge_bams(
            input_bams=sample.data_source.split(" "),  # this is a list of sample paths
            merged_bam=sample.unmapped)
        pipe_manager.run(cmd, sample.unmapped, shell=True)
        sample.data_source = sample.unmapped

    # Fastqc
    pipe_manager.timestamp("Measuring sample quality with Fastqc")
    if not os.path.exists(sample.fastqc):
        cmd = tk.fastqc(
            file=sample.data_source,
            output_dir=sample.paths.sample_root)
        pipe_manager.run(cmd, sample.fastqc_initial_output, shell=False)
    # # rename output
    if os.path.exists(sample.fastqc_initial_output):
        os.rename(sample.fastqc_initial_output, sample.fastqc)
    report_dict(pipe_manager, parse_fastqc(sample.fastqc, prefix="fastqc_"))

    # Convert bam to fastq
    pipe_manager.timestamp("Converting to Fastq format")
    cmd = tk.bam2fastq(
        input_bam=sample.data_source,
        output_fastq=sample.fastq1 if sample.paired else sample.fastq,
        output_fastq2=sample.fastq2 if sample.paired else None,
        unpaired_fastq=sample.fastq_unpaired if sample.paired else None)
    pipe_manager.run(cmd, sample.fastq1 if sample.paired else sample.fastq, shell=True)
    if not sample.paired:
        pipe_manager.clean_add(sample.fastq, conditional=True)
    if sample.paired:
        pipe_manager.clean_add(sample.fastq1, conditional=True)
        pipe_manager.clean_add(sample.fastq2, conditional=True)
        pipe_manager.clean_add(sample.fastq_unpaired, conditional=True)

    # Trim reads
    pipe_manager.timestamp("Trimming adapters from sample")
    if pipe_manager.config.parameters.trimmer == "trimmomatic":
        cmd = tk.trimmomatic(
            input_fastq1=sample.fastq1 if sample.paired else sample.fastq,
            input_fastq2=sample.fastq2 if sample.paired else None,
            output_fastq1=sample.trimmed1 if sample.paired else sample.trimmed,
            output_fastq1_unpaired=sample.trimmed1_unpaired if sample.paired else None,
            output_fastq2=sample.trimmed2 if sample.paired else None,
            output_fastq2_unpaired=sample.trimmed2_unpaired if sample.paired else None,
            cpus=args.cores,
            adapters=pipe_manager.config.resources.adapters,
            log=sample.trimlog)
        pipe_manager.run(cmd, sample.trimmed1 if sample.paired else sample.trimmed, shell=True)
        if not sample.paired:
            pipe_manager.clean_add(sample.trimmed, conditional=True)
        else:
            pipe_manager.clean_add(sample.trimmed1, conditional=True)
            pipe_manager.clean_add(sample.trimmed1_unpaired, conditional=True)
            pipe_manager.clean_add(sample.trimmed2, conditional=True)
            pipe_manager.clean_add(sample.trimmed2_unpaired, conditional=True)

    elif pipe_manager.config.parameters.trimmer == "skewer":
        cmd = tk.skewer(
            input_fastq1=sample.fastq1 if sample.paired else sample.fastq,
            input_fastq2=sample.fastq2 if sample.paired else None,
            output_prefix=os.path.join(sample.paths.unmapped, sample.sample_name),
            output_fastq1=sample.trimmed1 if sample.paired else sample.trimmed,
            output_fastq2=sample.trimmed2 if sample.paired else None,
            log=sample.trimlog,
            cpus=args.cores,
            adapters=pipe_manager.config.resources.adapters)
        pipe_manager.run(cmd, sample.trimmed1 if sample.paired else sample.trimmed, shell=True)
        if not sample.paired:
            pipe_manager.clean_add(sample.trimmed, conditional=True)
        else:
            pipe_manager.clean_add(sample.trimmed1, conditional=True)
            pipe_manager.clean_add(sample.trimmed2, conditional=True)

        report_dict(pipe_manager, parse_trim_stats(sample.trimlog, prefix="trim_", paired_end=sample.paired))

    # Map
    pipe_manager.timestamp("Mapping reads with Bowtie2")
    cmd = tk.bowtie2_map(
        input_fastq1=sample.trimmed1 if sample.paired else sample.trimmed,
        input_fastq2=sample.trimmed2 if sample.paired else None,
        output_bam=sample.mapped,
        log=sample.aln_rates,
        metrics=sample.aln_metrics,
        genome_index=getattr(pipe_manager.config.resources.genome_index, sample.genome),
        max_insert=pipe_manager.config.parameters.max_insert,
        cpus=args.cores)
    pipe_manager.run(cmd, sample.mapped, shell=True)
    report_dict(pipe_manager, parse_mapping_stats(sample.aln_rates, paired_end=sample.paired))

    # Get mitochondrial reads
    pipe_manager.timestamp("Getting mitochondrial stats")
    cmd = tk.get_mitochondrial_reads(
        bam_file=sample.mapped,
        output=sample.mitochondrial_stats,
        cpus=args.cores)
    pipe_manager.run(cmd, sample.mitochondrial_stats, shell=True, nofail=True)
    report_dict(pipe_manager, parse_duplicate_stats(sample.mitochondrial_stats, prefix="MT_"))

    # Filter reads
    pipe_manager.timestamp("Filtering reads for quality")
    cmd = tk.filter_reads(
        input_bam=sample.mapped,
        output_bam=sample.filtered,
        metrics_file=sample.dups_metrics,
        paired=sample.paired,
        cpus=args.cores,
        Q=pipe_manager.config.parameters.read_quality)
    pipe_manager.run(cmd, sample.filtered, shell=True)
    report_dict(pipe_manager, parse_duplicate_stats(sample.dups_metrics))

    # Index bams
    pipe_manager.timestamp("Indexing bamfiles with samtools")
    cmd = tk.index_bam(input_bam=sample.mapped)
    pipe_manager.run(cmd, sample.mapped + ".bai", shell=True)
    cmd = tk.index_bam(input_bam=sample.filtered)
    pipe_manager.run(cmd, sample.filtered + ".bai", shell=True)

    # Shift reads
    if args.shift_reads:
        pipe_manager.timestamp("Shifting reads of tagmented sample")
        cmd = tk.shift_reads(
            input_bam=sample.filtered,
            genome=sample.genome,
            output_bam=sample.filteredshifted)
        pipe_manager.run(cmd, sample.filteredshifted, shell=True)

        cmd = tk.index_bam(input_bam=sample.filteredshifted)
        pipe_manager.run(cmd, sample.filteredshifted + ".bai", shell=True)

    ###########
    run_TSS_analysis(sample=sample.sample_name,
                     bam_file=sample.filtered,
                     output_folder=sample.paths.tss,
                     chrom_file=getattr(pipe_manager.config.resources.chromosome_sizes, sample.genome),
                     tss_file=getattr(pipe_manager.config.resources.unique_tss, sample.genome))
    ############

    # Call peaks
    pipe_manager.timestamp("Calling peaks with MACS2")
    # make dir for output (macs fails if it does not exist)
    if not os.path.exists(sample.paths.peaks):
        os.makedirs(sample.paths.peaks)

    cmd = tk.macs2_call_peaks_atacseq(
        treatment_bam=sample.filtered,
        output_dir=sample.paths.peaks,
        sample_name=sample.sample_name,
        genome=sample.genome)
    pipe_manager.run(cmd, sample.peaks, shell=True)
    report_dict(pipe_manager, parse_peak_number(sample.peaks))

    # Calculate fraction of reads in peaks (FRiP)
    pipe_manager.timestamp("Calculating fraction of reads in peaks (FRiP)")
    cmd = tk.calculate_frip(
        input_bam=sample.filtered,
        input_bed=sample.peaks,
        output=sample.frip,
        cpus=args.cores)
    pipe_manager.run(cmd, sample.frip, shell=True)
<<<<<<< HEAD
    total = (float(pipe_manager.stats_dict["filtered_single_ends"]) + (float(pipe_manager.stats_dict["filtered_paired_ends"]) * 2.))
    report_dict(pipe_manager, parse_FRiP(sample.frip, total))
=======
    total = (
        float(pipe_manager.stats_dict["filtered_single_ends"]) +
        (float(pipe_manager.stats_dict["filtered_paired_ends"]) / 2.))
    report_dict(pipe_manager, parse_frip(sample.frip, total))
>>>>>>> 5bad23b2

    # on an oracle peak list
    if hasattr(pipe_manager.config.resources.oracle_peak_regions, sample.genome):
        cmd = calculate_frip(
            input_bam=sample.filtered,
            input_bed=getattr(pipe_manager.config.resources.oracle_peak_regions, sample.genome),
            output=sample.oracle_frip,
            cpus=args.cores)
        pipe_manager.run(cmd, sample.oracle_frip, shell=True)
        report_dict(pipe_manager, parse_frip(sample.oracle_frip, total, prefix="oracle_"))

    # Plot fragment distribution
    if sample.paired and not os.path.exists(sample.insertplot):
        pipe_manager.timestamp("Plotting insert size distribution")
        tk.plot_atacseq_insert_sizes(
            bam=sample.filtered,
            plot=sample.insertplot,
            output_csv=sample.insertdata)

    # # Count coverage genome-wide
    # pipe_manager.timestamp("Calculating genome-wide coverage")
    # cmd = tk.genome_wide_coverage(
    #     input_bam=sample.filtered,
    #     genome_windows=getattr(pipe_manager.config.resources.genome_windows, sample.genome),
    #     output=sample.coverage)
    # pipe_manager.run(cmd, sample.coverage, shell=True)

    # Calculate NSC, RSC
    pipe_manager.timestamp("Assessing signal/noise in sample")
    cmd = tk.run_spp(
        input_bam=sample.filtered,
        output=sample.qc,
        plot=sample.qc_plot,
        cpus=args.cores)
    pipe_manager.run(cmd, sample.qc_plot, shell=True, nofail=True)
    report_dict(pipe_manager, parse_nsc_rsc(sample.qc))

    # Make tracks
    track_dir = os.path.dirname(sample.bigwig)
    if not os.path.exists(track_dir):
        os.makedirs(track_dir)
    # right now tracks are only made for bams without duplicates
    pipe_manager.timestamp("Making bigWig tracks from BAM file")
    cmd = bam_to_bigwig(
        input_bam=sample.filtered,
        output_bigwig=sample.bigwig,
        genome=sample.genome,
        normalization_method="RPGC")
    pipe_manager.run(cmd, sample.bigwig, shell=True)

    print(pipe_manager.stats_dict)

    pipe_manager.stop_pipeline()
    print("Finished processing sample %s." % sample.sample_name)


def arg_parser(parser):
    """
    Global options for pipeline.
    """
    parser.add_argument(
        "-y", "--sample-yaml",
        dest="sample_config",
        help="Yaml config file with sample attributes; in addition to "
             "sample_name, this should define '{rt}', as 'single' or "
             "'paired'"
             .format(rt="read_type"))
    parser.add_argument(
        "-p", "--peak-caller",
        dest="peak_caller",
        choices=["macs2", "spp"],
        help="Peak caller algorithm.",
        default="macs2")
    parser.add_argument(
        "--shift-reads",
        dest="shift_reads",
        action="store_true",
        help="Whether to produce a file with 5' read positions shifted to their original position.")
    parser.add_argument("--pvalue", type=float, default=0.001, help="MACS2 p-value")
    parser.add_argument("--qvalue", type=float, help="Q-value for peak calling")
    return parser


def parse_fastqc(fastqc_zip, prefix=""):
    """
    """
    # TODO: review the parsing of paired-end files
    import zipfile
    import re

    error_dict = {
        prefix + "total_pass_filter_reads": pd.np.nan,
        prefix + "poor_quality": pd.np.nan,
        prefix + "read_length": pd.np.nan,
        prefix + "GC_perc": pd.np.nan}

    try:
        zfile = zipfile.ZipFile(fastqc_zip)
        content = zfile.read(os.path.join(zfile.filelist[0].filename, "fastqc_data.txt")).decode().split("\n")
    except:
        return error_dict
    try:
        line = [i for i in range(len(content)) if "Total Sequences" in content[i]][0]
        total = int(re.sub(r"\D", "", re.sub(r"\(.*", "", content[line])))
        line = [i for i in range(len(content)) if "Sequences flagged as poor quality" in content[i]][0]
        poor_quality = int(re.sub(r"\D", "", re.sub(r"\(.*", "", content[line])))
        line = [i for i in range(len(content)) if "Sequence length" in content[i]][0]
        seq_len = int(re.sub(r"\D", "", re.sub(r" \(.*", "", content[line]).strip()))
        line = [i for i in range(len(content)) if "%GC" in content[i]][0]
        gc_perc = int(re.sub(r"\D", "", re.sub(r" \(.*", "", content[line]).strip()))
        return {
            prefix + "total_pass_filter_reads": total,
            prefix + "poor_quality_perc": (float(poor_quality) / total) * 100,
            prefix + "read_length": seq_len,
            prefix + "GC_perc": gc_perc}
    except IndexError:
        return error_dict


def parse_trim_stats(stats_file, prefix="", paired_end=True):
    """
    :param stats_file: sambamba output file with duplicate statistics.
    :type stats_file: str
    :param prefix: A string to be used as prefix to the output dictionary keys.
    :type stats_file: str
    """
    import re

    stats_dict = {
        prefix + "surviving_perc": pd.np.nan,
        prefix + "short_perc": pd.np.nan,
        prefix + "empty_perc": pd.np.nan,
        prefix + "trimmed_perc": pd.np.nan,
        prefix + "untrimmed_perc": pd.np.nan,
        prefix + "trim_loss_perc": pd.np.nan}
    try:
        with open(stats_file) as handle:
            content = handle.readlines()  # list of strings per line
    except:
        return stats_dict

    suf = "s" if not paired_end else " pairs"

    try:
        line = [i for i in range(len(content)) if "read{} processed; of these:".format(suf) in content[i]][0]
        total = int(re.sub(r"\D", "", re.sub(r"\(.*", "", content[line])))
    except IndexError:
        return stats_dict
    try:
        line = [i for i in range(len(content)) if "read{} available; of these:".format(suf) in content[i]][0]
        surviving = int(re.sub(r"\D", "", re.sub(r"\(.*", "", content[line])))
        stats_dict[prefix + "surviving_perc"] = (float(surviving) / total) * 100
        stats_dict[prefix + "trim_loss_perc"] = ((total - float(surviving)) / total) * 100
    except IndexError:
        pass
    try:
        line = [i for i in range(len(content)) if "short read{} filtered out after trimming by size control".format(suf) in content[i]][0]
        short = int(re.sub(r" \(.*", "", content[line]).strip())
        stats_dict[prefix + "short_perc"] = (float(short) / total) * 100
    except IndexError:
        pass
    try:
        line = [i for i in range(len(content)) if "empty read{} filtered out after trimming by size control".format(suf) in content[i]][0]
        empty = int(re.sub(r" \(.*", "", content[line]).strip())
        stats_dict[prefix + "empty_perc"] = (float(empty) / total) * 100
    except IndexError:
        pass
    try:
        line = [i for i in range(len(content)) if "trimmed read{} available after processing".format(suf) in content[i]][0]
        trimmed = int(re.sub(r" \(.*", "", content[line]).strip())
        stats_dict[prefix + "trimmed_perc"] = (float(trimmed) / total) * 100
    except IndexError:
        pass
    try:
        line = [i for i in range(len(content)) if "untrimmed read{} available after processing".format(suf) in content[i]][0]
        untrimmed = int(re.sub(r" \(.*", "", content[line]).strip())
        stats_dict[prefix + "untrimmed_perc"] = (float(untrimmed) / total) * 100
    except IndexError:
        pass
    return stats_dict


def parse_mapping_stats(stats_file, prefix="", paired_end=True):
    """
    :param stats_file: sambamba output file with duplicate statistics.
    :type stats_file: str
    :param prefix: A string to be used as prefix to the output dictionary keys.
    :type stats_file: str
    """
    import re

    if not paired_end:
        error_dict = {
            prefix + "not_aligned_perc": pd.np.nan,
            prefix + "unique_aligned_perc": pd.np.nan,
            prefix + "multiple_aligned_perc": pd.np.nan,
            prefix + "perc_aligned": pd.np.nan}
    else:
        error_dict = {
            prefix + "paired_perc": pd.np.nan,
            prefix + "concordant_perc": pd.np.nan,
            prefix + "concordant_unique_perc": pd.np.nan,
            prefix + "concordant_multiple_perc": pd.np.nan,
            prefix + "not_aligned_or_discordant_perc": pd.np.nan,
            prefix + "not_aligned_perc": pd.np.nan,
            prefix + "unique_aligned_perc": pd.np.nan,
            prefix + "multiple_aligned_perc": pd.np.nan,
            prefix + "perc_aligned": pd.np.nan}

    try:
        with open(stats_file) as handle:
            content = handle.readlines()  # list of strings per line
    except:
        return error_dict

    if not paired_end:
        try:
            line = [i for i in range(len(content)) if "reads; of these:" in content[i]][0]
            total = int(re.sub(r"\D", "", re.sub(r"\(.*", "", content[line])))
            line = [i for i in range(len(content)) if "aligned 0 times" in content[i]][0]
            not_aligned_perc = float(re.search(r"\(.*%\)", content[line]).group()[1:-2])
            line = [i for i in range(len(content)) if " aligned exactly 1 time" in content[i]][0]
            unique_aligned_perc = float(re.search(r"\(.*%\)", content[line]).group()[1:-2])
            line = [i for i in range(len(content)) if " aligned >1 times" in content[i]][0]
            multiple_aligned_perc = float(re.search(r"\(.*%\)", content[line]).group()[1:-2])
            line = [i for i in range(len(content)) if "overall alignment rate" in content[i]][0]
            perc_aligned = float(re.sub("%.*", "", content[line]).strip())
            return {
                prefix + "not_aligned_perc": not_aligned_perc,
                prefix + "unique_aligned_perc": unique_aligned_perc,
                prefix + "multiple_aligned_perc": multiple_aligned_perc,
                prefix + "perc_aligned": perc_aligned}
        except IndexError:
            return error_dict

    if paired_end:
        try:
            line = [i for i in range(len(content)) if "reads; of these:" in content[i]][0]
            total = int(re.sub(r"\D", "", re.sub(r"\(.*", "", content[line])))
            line = [i for i in range(len(content)) if " were paired; of these:" in content[i]][0]
            paired_perc = float(re.search(r"\(.*%\)", content[line]).group()[1:-2])
            line = [i for i in range(len(content)) if "aligned concordantly 0 times" in content[i]][0]
            concordant_unaligned_perc = float(re.search(r"\(.*%\)", content[line]).group()[1:-2])
            line = [i for i in range(len(content)) if "aligned concordantly exactly 1 time" in content[i]][0]
            concordant_unique_perc = float(re.search(r"\(.*%\)", content[line]).group()[1:-2])
            line = [i for i in range(len(content)) if "aligned concordantly >1 times" in content[i]][0]
            concordant_multiple_perc = float(re.search(r"\(.*%\)", content[line]).group()[1:-2])
            line = [i for i in range(len(content)) if "mates make up the pairs; of these:" in content[i]][0]
            not_aligned_or_discordant = int(re.sub(r"\D", "", re.sub(r"\(.*", "", content[line])))
            d_fraction = (not_aligned_or_discordant / float(total))
            not_aligned_or_discordant_perc = d_fraction * 100
            line = [i for i in range(len(content)) if "aligned 0 times\n" in content[i]][0]
            not_aligned_perc = float(re.search(r"\(.*%\)", content[line]).group()[1:-2]) * d_fraction
            line = [i for i in range(len(content)) if " aligned exactly 1 time" in content[i]][0]
            unique_aligned_perc = float(re.search(r"\(.*%\)", content[line]).group()[1:-2]) * d_fraction
            line = [i for i in range(len(content)) if " aligned >1 times" in content[i]][0]
            multiple_aligned_perc = float(re.search(r"\(.*%\)", content[line]).group()[1:-2]) * d_fraction
            line = [i for i in range(len(content)) if "overall alignment rate" in content[i]][0]
            perc_aligned = float(re.sub("%.*", "", content[line]).strip())
            return {
                prefix + "paired_perc": paired_perc,
                prefix + "concordant_unaligned_perc": concordant_unaligned_perc,
                prefix + "concordant_unique_perc": concordant_unique_perc,
                prefix + "concordant_multiple_perc": concordant_multiple_perc,
                prefix + "not_aligned_or_discordant_perc": not_aligned_or_discordant_perc,
                prefix + "not_aligned_perc": not_aligned_perc,
                prefix + "unique_aligned_perc": unique_aligned_perc,
                prefix + "multiple_aligned_perc": multiple_aligned_perc,
                prefix + "perc_aligned": perc_aligned}
        except IndexError:
            return error_dict


def parse_duplicate_stats(stats_file, prefix=""):
    """
    Parses sambamba markdup output, returns series with values.

    :param stats_file: sambamba output file with duplicate statistics.
    :type stats_file: str
    :param prefix: A string to be used as prefix to the output dictionary keys.
    :type stats_file: str
    """
    import re

    error_dict = {
        prefix + "filtered_single_ends": pd.np.nan,
        prefix + "filtered_paired_ends": pd.np.nan,
        prefix + "duplicate_percentage": pd.np.nan}
    try:
        with open(stats_file) as handle:
            content = handle.readlines()  # list of strings per line
    except:
        return error_dict

    try:
        line = [i for i in range(len(content)) if "single ends" in content[i]][0]
        single_ends = int(re.sub(r"\D", "", re.sub(r"\(.*", "", content[line])))
        line = [i for i in range(len(content)) if " end pairs" in content[i]][0]
        paired_ends = int(re.sub(r"\D", "", re.sub(r"\.\.\..*", "", content[line])))
        line = [i for i in range(len(content)) if " duplicates" in content[i]][0]
        duplicates = int(re.sub(r"\D", "", re.sub(r"\.\.\..*", "", content[line])))
        return {
            prefix + "filtered_single_ends": single_ends,
            prefix + "filtered_paired_ends": paired_ends,
            prefix + "duplicate_percentage": (float(duplicates) / (single_ends + paired_ends * 2)) * 100}
    except IndexError:
        return error_dict


def parse_peak_number(peak_file, prefix=""):
    import subprocess
    try:
        return {
            prefix + "peaks":
            int(
                subprocess.check_output(["wc", "-l", peak_file])
                .decode().strip().split(" ")[0])}
    except (TypeError, IndexError, subprocess.CalledProcessError):
        return {prefix + "peaks": pd.np.nan}


def calculate_frip(input_bam, input_bed, output, cpus=4):
    return ("sambamba view -t {0} -c  -L {1}  {2} > {3}"
            .format(cpus, input_bed, input_bam, output))


def parse_frip(frip_file, total_reads, prefix=""):
    """
    Calculates the fraction of reads in peaks for a given sample.

    :param frip_file: A sting path to a file with the FRiP output.
    :type frip_file: str
    :param total_reads: A Sample object with the "peaks" attribute.
    :type total_reads: int
    """
    import re

    error_dict = {prefix + "frip": pd.np.nan}
    try:
        with open(frip_file, "r") as handle:
            content = handle.readlines()
    except:
        return error_dict

    if content[0].strip() == "":
        return error_dict

    reads_in_peaks = int(re.sub(r"\D", "", content[0]))

    return {prefix + "frip": reads_in_peaks / float(total_reads)}


def parse_nsc_rsc(nsc_rsc_file):
    """
    Parses the values of NSC and RSC from a stats file.

    :param nsc_rsc_file: A sting path to a file with the NSC and RSC output (generally a tsv file).
    :type nsc_rsc_file: str
    """
    try:
        nsc_rsc = pd.read_csv(nsc_rsc_file, header=None, sep="\t")
        return {"NSC": nsc_rsc[8].squeeze(), "RSC": nsc_rsc[9].squeeze()}
    except:
        return {"NSC": pd.np.nan, "RSC": pd.np.nan}


def filter_peaks(peaks, exclude, filtered_peaks):
    return "bedtools intersect -v -wa -a {} -b {} > {}".format(
        peaks, exclude, filtered_peaks)


def bam_to_bigwig(
        input_bam, output_bigwig, genome,
        normalization_method="RPGC"):
    from collections import defaultdict

    if genome not in ['hg19', 'hg38', 'mm10', 'mm9']:
        print("Genome assembly is not known. Using size of human genome. Beware.")

    genome_size = defaultdict(lambda: 3300000000)
    for g in ['mm9', 'mm10']:
        genome_size[g] = 2800000000

    cmd = "bamCoverage --bam {bam_file} -o {bigwig}"
    cmd += " -p max --binSize 10  --normalizeUsing {norm} --effectiveGenomeSize {genome_size} --extendReads 175"""
    cmd = cmd.format(bam_file=input_bam, bigwig=output_bigwig, norm=normalization_method, genome_size=genome_size[genome])
    return cmd


if __name__ == '__main__':
    try:
        sys.exit(main())
    except KeyboardInterrupt:
        print("Program canceled by user!")
        sys.exit(1)<|MERGE_RESOLUTION|>--- conflicted
+++ resolved
@@ -15,12 +15,12 @@
 
 import pandas as pd
 
-##### for TSS analysis
+# for TSS analysis
 import pybedtools as bedtools
-import matplotlib as mpl
-mpl.use('Agg')
+import matplotlib
 import matplotlib.pyplot as plt
-#####
+matplotlib.use('Agg')
+
 
 __author__ = "Andre Rendeiro"
 __copyright__ = "Copyright 2019, Andre Rendeiro"
@@ -112,21 +112,17 @@
         self.paths.coverage = os.path.join(self.paths.sample_root, "coverage")
         self.coverage = os.path.join(self.paths.coverage, self.sample_name + ".cov")
 
-<<<<<<< HEAD
-        self.bigwig = os.path.join(self.paths.coverage, self.name + ".bigWig")
-        self.paths.tss = os.path.join(self.paths.sample_root, "tss")
-        self.insertplot = os.path.join(self.paths.sample_root, self.name + "_insertLengths.pdf")
-        self.insertdata = os.path.join(self.paths.sample_root, self.name + "_insertLengths.csv")
-        self.mitochondrial_stats = os.path.join(self.paths.sample_root, self.name + "_mitochondrial_stats.tsv")
-        self.qc = os.path.join(self.paths.sample_root, self.name + "_qc.tsv")
-        self.qc_plot = os.path.join(self.paths.sample_root, self.name + "_qc.pdf")
-=======
+        # self.bigwig = os.path.join(self.paths.coverage, self.name + ".bigWig")
         self.insertplot = prefix + "_insertLengths.pdf"
         self.insertdata = prefix + "_insertLengths.csv"
         self.mitochondrial_stats = prefix + "_mitochondrial_stats.tsv"
         self.qc = prefix + "_qc.tsv"
         self.qc_plot = prefix + "_qc.pdf"
->>>>>>> 5bad23b2
+        self.paths.tss = os.path.join(self.paths.sample_root, "tss")
+        tss_prefix = os.path.join(self.paths.tss, self.sample_name)
+        self.tss_plot = tss_prefix + "_TSS.svg"
+        self.tss_hist = tss_prefix + "_TSS_histogram.csv"
+        self.tss_lock = tss_prefix + "_TSS.complete"
 
         # Peaks: peaks called and derivate files
         self.paths.peaks = os.path.join(self.paths.sample_root, "peaks")
@@ -453,15 +449,10 @@
         output=sample.frip,
         cpus=args.cores)
     pipe_manager.run(cmd, sample.frip, shell=True)
-<<<<<<< HEAD
-    total = (float(pipe_manager.stats_dict["filtered_single_ends"]) + (float(pipe_manager.stats_dict["filtered_paired_ends"]) * 2.))
-    report_dict(pipe_manager, parse_FRiP(sample.frip, total))
-=======
     total = (
         float(pipe_manager.stats_dict["filtered_single_ends"]) +
         (float(pipe_manager.stats_dict["filtered_paired_ends"]) / 2.))
     report_dict(pipe_manager, parse_frip(sample.frip, total))
->>>>>>> 5bad23b2
 
     # on an oracle peak list
     if hasattr(pipe_manager.config.resources.oracle_peak_regions, sample.genome):
