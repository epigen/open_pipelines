--- conflicted
+++ resolved
@@ -1,14 +1,5 @@
 # The following section contains static files required by the pipeline
 resources:
-<<<<<<< HEAD
-  adapters: /data/groups/lab_bock/shared/resources/adapters/nextera_adapters.fa
-  genome_index:
-    hg38: /data/groups/lab_bock/shared/resources/genomes/hg38/indexed_bowtie2/hg38
-    hg19: /data/groups/lab_bock/shared/resources/genomes/hg19/indexed_bowtie2/hg19
-    mm10: /data/groups/lab_bock/shared/resources/genomes/mm10/indexed_bowtie2/mm10
-    sacCer3: /data/groups/lab_bock/shared/resources/genomes/sacCer3/indexed_bowtie2/sacCer3
-    ercc: /data/groups/lab_bock/shared/resources/genomes/ERCC92/indexed_bowtie2/ERCC92
-=======
   adapters: ${RESOURCES}/adapters/nextera_adapters.fa
   genomes:
     hg38: ${GENOMES}/hg38/indexed_bowtie2/hg38
@@ -16,22 +7,12 @@
     mm10: ${GENOMES}/mm10/indexed_bowtie2/mm10
     sacCer3: ${GENOMES}/sacCer3/indexed_bowtie2/sacCer3
     ercc: ${GENOMES}/ERCC92/indexed_bowtie2/ERCC92
->>>>>>> 5de676a1
   chromosome_sizes:
     hg38: ${GENOMES}/hg38/hg38.chromSizes
     hg19: ${GENOMES}/hg19/hg19.chromSizes
     mm10: ${GENOMES}/mm10/mm10.chromSizes
     sacCer3: ${GENOMES}/sacCer3/sacCer3.chrom.sizes
   genome_windows:
-<<<<<<< HEAD
-    hg38: /data/groups/lab_bock/shared/resources/genomes/hg38/hg38.genomeWindows_1kb.bed
-    hg19: /data/groups/lab_bock/shared/resources/genomes/hg19/hg19.genomeWindows_1kb.bed
-    mm10: /data/groups/lab_bock/shared/resources/genomes/mm10/mm10.genomeWindows_1kb.bed
-  # tss:
-  #   hg38: /data/groups/lab_bock/shared/resources/genomes/hg38/hg38.genomeWindows_1kb.bed
-  #   hg19: /data/groups/lab_bock/shared/resources/genomes/hg19/hg19.genomeWindows_1kb.bed
-  #   mm10: /data/groups/lab_bock/shared/resources/genomes/mm10/mm10.genomeWindows_1kb.bed
-=======
     hg38: ${GENOMES}/hg38/hg38.genomeWindows_1kb.bed
     hg19: ${GENOMES}/hg19/hg19.genomeWindows_1kb.bed
     mm10: ${GENOMES}/mm10/mm10.genomeWindows_1kb.bed
@@ -39,7 +20,6 @@
     hg38: ${GENOMES}/hg38/hg38.genomeWindows_1kb.bed
     hg19: ${GENOMES}/hg19/hg19.genomeWindows_1kb.bed
     mm10: ${GENOMES}/mm10/mm10.genomeWindows_1kb.bed
->>>>>>> 5de676a1
 
 
 # The following section contains command-line tools used by the pipeline
@@ -51,21 +31,11 @@
   sambamba: sambamba
   trimmomatic: ${TRIMMOMATIC}
   skewer: skewer
-<<<<<<< HEAD
-  bedtools: /cm/shared/apps/bedtools/2.20.1/bedtools
-  bamCoverage: bamCoverage  # from deeptools
-  macs2: macs2
-  # optional:
-  Rscript: Rscript
-  spp: /home/arendeiro/.local/bin/run_spp.R  # You can find this here: https://raw.githubusercontent.com/crazyhottommy/phantompeakqualtools/master/run_spp.R
-
-=======
   bedtools: bedtools
   macs2: macs2
   # optional:
   Rscript: Rscript
   spp: ${PEAK_QUAL_TK}/run_spp.R
->>>>>>> 5de676a1
 
 # The following section parameters used to control pipeline behaviour
 parameters:
