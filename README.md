--- conflicted
+++ resolved
@@ -2,25 +2,13 @@
 
 These are some of the NGS pipelines developed and used in the [Bock lab](http://medical-epigenomics.org) at [CeMM](http://cemm.at).
 
-<<<<<<< HEAD
-This repository contains pipelines for processing NGS data and associated scripts used by them.
-
-These pipelines are meant to work with [`looper`](https://github.com/epigen/looper/) and use [`pypiper`](https://github.com/epigen/pypiper/) (see the corresponding repositories).
-
-## Running pipelines with Looper
-
-If you have set up `looper` and `pypiper` and [set up your project configuration](http://looper.readthedocs.io/en/latest/define-your-project.html), you simply have to [link these pipelines to your project.](http://looper.readthedocs.io/en/latest/pipeline-interface.html) (step 4 in the following list).
-
-1. Install [`looper`](https://github.com/epigen/looper/) and [`pypiper`](https://github.com/epigen/pypiper/) (you might need to add the `--user` option in those pip commands): 
-=======
 This repository contains pipelines for processing NGS data and associated scripts used by them (in the [/pipelines/tools](pipelines/tools) subdirectory).
 Pipelines here are configured to work with [`looper`](http://looper.readthedocs.io) and use [`pypiper`](http://pypiper.readthedocs.io) (see the corresponding repositories). These pipelines work with metadata formatted as a [portable encapsulated project](http://pepkit.github.io).
 
-# Installing
+# Installation and usage
 1. Install [`looper`](http://looper.readthedocs.io) and [`pypiper`](http://pypiper.readthedocs.io): 
->>>>>>> bf4f713e
-  - `pip install https://github.com/epigen/looper/zipball/master`
-  - `pip install https://github.com/epigen/pypiper/zipball/master`
+  - `pip install https://github.com/epigen/looper/zipball/v0.7.2`
+  - `pip install https://github.com/epigen/pypiper/zipball/v0.6`
 2. Clone this repository:
   - `git clone git@github.com:epigen/open_pipelines.git`
 3. Produce a configuration file for your project ([see here how to do it](http://looper.readthedocs.io/en/latest/define-your-project.html)).
