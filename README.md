--- conflicted
+++ resolved
@@ -1,161 +1,129 @@
-# Pipelines
+# Pipelines
+
+These pipelines use [`pypiper`](https://github.com/epigen/pypiper/) (see the corresponding repository).
+
+# How to use
+
+
+### Option 1 (clone the repository)
+
+1. Clone this repository.
+2. Clone the [`pypiper`](https://github.com/epigen/pypiper/) repository.
+3. Produce a config file (it just has a bunch of paths).
+4. Go!
+
+```bash
+git clone git@github.com:epigen/pipelines.git
+git clone git@github.com:epigen/pypiper.git
+```
+
+If you are just _using the pypiper pipeline_ in a project, and you are _not developing the pipeline_, you should treat these cloned repos as read-only, frozen code, which should reside in a shared project workspace. There should be only one clone for the project, to avoid running data under changing pipeline versions. In other words, the cloned `pipeline` and `pypiper` repositories *should not change*, and you should not pull any pipeline updates (unless you plan to re-run the whole thing). You could enforce this like so (?):
+
+```bash
+chmod -R 544 pypiper
+chmod -R 544 pipelines
+```
+
+In short, *do not develop pipelines from an active, shared, project-specific clone*. If you want to make changes, consider the following:
+
+# Environment variables
+
+These are our agreed names for environment variables, which can then be used to do change global locations.
+
+```
+# Pointer to the 'raw data' filesystem
+export RAWDATA="/fhgfs/groups/lab_bsf/samples/"
+
+# Pointer to the 'processed data' filesystem
+export PROCESSED="/fhgfs/groups/lab_bock/shared/projects/"
+
+# Pointer to web exported filesystem
+export WEB="/data/groups/lab_bock/public_html/$USERNAME/"
+
+# Pointer to the common shared resources directory
+export RESOURCES="/data/groups/lab_bock/shared/resources/"
+
+# Pointer to the collection of git repos
+export CODEBASE="$HOME/code/"
+```
+
+# Running pipelines
+
+### Option 2 (install the packages)
+
+```
+pip install https://github.com/epigen/pipelines/zipball/master
+pip install https://github.com/epigen/pypiper/zipball/master
+```
+
+You will have all runnable pipelines and accessory scripts (from [`scripts/`](scripts/), see below) in your `$PATH`.
+
+
+# Running pipelines
+
+We use the Looper (`looper.py`) to run pipelines. This just requires a config file passed as an argument, which contains all the settings required. It submits each job to SLURM.
+
+```bash
+python ~/repo/pipelines/looper.py -c metadata/config.txt
+```
 
-These pipelines use [`pypiper`](https://github.com/epigen/pypiper/) (see the corresponding repository).
+## Data sources section
+The data sources can use regex-like commands to point to different spots on the filesystem for data. The variables (specified by `{variable}` are populated in this order:
+
+Highest priority: sample annotation sheet
+Second priority: config file
+Lowest priority: environment variables
+
+The idea is: don't put absolute paths to files in your annotation sheet. Instead, specify a data source and then provide a regex in the config file. This way if your data changes locations (which happens more often than we would like), or you change servers, you just have to change the config file and not update paths in the annotation sheet. This makes the whole project more portable.
+
+The `track_configurations` section is for making trackhubs (see below).
 
-# How to use
+```bash
+looper -c metadata/config.txt
+```
+
+# Config files
+
+Looper requires only one config file. Here's an example:
+
+```yaml
+paths:
+  output_dir: /fhgfs/groups/lab_bock/shared/projects/example
+  pipelines_dir: /fhgfs/groups/lab_bock/shared/projects/example/pipelines
+  submission_template: templates/slurm_template.sub
 
-
-### Option 1 (clone the repository)
-
-1. Clone this repository.
-2. Clone the [`pypiper`](https://github.com/epigen/pypiper/) repository.
-3. Produce a config file (it just has a bunch of paths).
-4. Go!
-
-```bash
-git clone git@github.com:epigen/pipelines.git
-git clone git@github.com:epigen/pypiper.git
-```
-
-If you are just _using the pypiper pipeline_ in a project, and you are _not developing the pipeline_, you should treat these cloned repos as read-only, frozen code, which should reside in a shared project workspace. There should be only one clone for the project, to avoid running data under changing pipeline versions. In other words, the cloned `pipeline` and `pypiper` repositories *should not change*, and you should not pull any pipeline updates (unless you plan to re-run the whole thing). You could enforce this like so (?):
-
-```bash
-chmod -R 544 pypiper
-chmod -R 544 pipelines
-```
-
-In short, *do not develop pipelines from an active, shared, project-specific clone*. If you want to make changes, consider the following:
-
-<<<<<<< HEAD
-# Environment variables
-
-These are our agreed names for environment variables, which can then be used to do change global locations.
-
-```
-# Pointer to the 'raw data' filesystem
-export RAWDATA="/fhgfs/groups/lab_bsf/samples/"
-
-# Pointer to the 'processed data' filesystem
-export PROCESSED="/fhgfs/groups/lab_bock/shared/projects/"
-
-# Pointer to web exported filesystem
-export WEB="/data/groups/lab_bock/public_html/$USERNAME/"
-
-# Pointer to the common shared resources directory
-export RESOURCES="/data/groups/lab_bock/shared/resources/"
-
-# Pointer to the collection of git repos
-export CODEBASE="$HOME/code/"
-```
-
-# Running pipelines
-=======
->>>>>>> f9342902
-
-### Option 2 (install the packages)
-
-```
-pip install https://github.com/epigen/pipelines/zipball/master
-pip install https://github.com/epigen/pypiper/zipball/master
-```
-
-You will have all runnable pipelines and accessory scripts (from [`scripts/`](scripts/), see below) in your `$PATH`.
-
-
-# Running pipelines
-
-We use the Looper (`looper.py`) to run pipelines. This just requires a config file passed as an argument, which contains all the settings required. It submits each job to SLURM.
-
-```bash
-python ~/repo/pipelines/looper.py -c metadata/config.txt
-```
-<<<<<<< HEAD
- [paths]
-project_root=/fhgfs/groups/lab_bock/shared/projects/ews_patients
-psa=table_experiments_BS.csv
-merge_table=table_merge.csv
-track_dir=/data/groups/lab_bock/public_html/nsheffield/b8ab8bs9b8d/ews_rrbs/
-[track configurations]
-matrix_x=cell_type
-matrix_y=cell_count
-sortOrder= cell_type=+
-parent_track_name=ews_rrbs
-hub_name=ews_hub
-short_label_column=sample_name
-email=nathan@code.databio.org
-[genomes]
-human=hg38
-[transcriptomes]
-human=hg38_cdna
-[data_sources]
-bsf_samples={RAWDATA}{flowcell}/{flowcell}_{lane}_samples/{flowcell}_{lane}#{BSF_name}.bam
-encode_rrbs={PROCESSED}epigenome_compendium/data/encode_rrbs_data_hg19/fastq/{sample_name}.fastq.gz
-```
-
-## Data sources section
-The data sources can use regex-like commands to point to different spots on the filesystem for data. The variables (specified by `{variable}` are populated in this order:
-
-Highest priority: sample annotation sheet
-Second priority: config file
-Lowest priority: environment variables
-
-The idea is: don't put absolute paths to files in your annotation sheet. Instead, specify a data source and then provide a regex in the config file. This way if your data changes locations (which happens more often than we would like), or you change servers, you just have to change the config file and not update paths in the annotation sheet. This makes the whole project more portable.
-
-The `track_configurations` section is for making trackhubs (see below).
-=======
-
-or
-
-```bash
-looper -c metadata/config.txt
-```
-
-# Config files
-
-Looper requires only one config file. Here's an example:
-
-```yaml
-paths:
-  output_dir: /fhgfs/groups/lab_bock/shared/projects/example
-  pipelines_dir: /fhgfs/groups/lab_bock/shared/projects/example/pipelines
-  submission_template: templates/slurm_template.sub
->>>>>>> f9342902
-
-metadata:
-  sample_annotation: table_experiments.csv
-  merge_table:
-  compare_table:
-
-data_sources:
-  bsf_samples: "/scratch/lab_bsf/samples/{flowcell}/{flowcell}_{lane}_samples/{flowcell}_{lane}#{BSF_name}.bam"
-  encode_rrbs: "/fhgfs/groups/lab_bock/shared/projects/epigenome_compendium/data/encode_rrbs_data_hg19/fastq/{sample_name}.fastq.gz"
-```
-
-However, there are more options. See the [project config template](examples/template_pipeline_config.yaml) for a more comprehensive list of options.
-
-We need better documentation on all the options for the config files.
-
-
-### Data sources
-
-### Pipeline-specific config files
-
-# Post-pipeline processing
-
-Once a pipeline has been run (or is running), you can do some post-processing on the results. Here are some options:
-
-* [scripts/flagCheck.sh](scripts/flagCheck.sh) - Summarize status flag to check on the status (running, completed, or failed) of pipelines.
-* [scripts/make_trackhubs.py](scripts/make_trackhubs.py) - Builds a track hub. Just pass it your config file.
-* [scripts/summarizePipelineStats.R](scripts/summarizePipelineStats.R) - Run this in the output folder and it will aggregate and summarize all key-value pairs reported in the `PIPE_stats` files, into tables for each pipeline, and a combined table across all pipelines run in this folder.
-
-You can find other examples of stuff in the [scripts/](scripts/) folder.
-
-
-# Developing pipelines
-
-If you plan to develop pipelines, either by contributing a new pipeline or making changes to an existing pipeline, you should think about things differently. Instead of a project-specific clone, you should just clone the repos to your personal space, where you do the development. Push changes from there. Use this personal repo to run any tests or whatever, but this _is not your final project-specific result_, which should all be run from a frozen clone of the pipeline.
-
-
-# Accessory scripts
-
-In [`scripts/`](scripts/) there are some small scripts that help with things like monitoring running pipelines, summarizing pipeline outputs, etc. I see this as a folder of __accessory scripts__, not needed by the pipelines. Any scripts used by the pipelines themselves, on the other hand, **should go to** [`pipelines/tools/`](pipelines/tools/).
+metadata:
+  sample_annotation: table_experiments.csv
+  merge_table:
+  compare_table:
+
+data_sources:
+  bsf_samples: "/scratch/lab_bsf/samples/{flowcell}/{flowcell}_{lane}_samples/{flowcell}_{lane}#{BSF_name}.bam"
+  encode_rrbs: "/fhgfs/groups/lab_bock/shared/projects/epigenome_compendium/data/encode_rrbs_data_hg19/fastq/{sample_name}.fastq.gz"
+```
+
+However, there are more options. See the [project config template](examples/template_pipeline_config.yaml) for a more comprehensive list of options.
+
+We need better documentation on all the options for the config files.
+
+### Pipeline-specific config files
+
+# Post-pipeline processing
+
+Once a pipeline has been run (or is running), you can do some post-processing on the results. Here are some options:
+
+* [scripts/flagCheck.sh](scripts/flagCheck.sh) - Summarize status flag to check on the status (running, completed, or failed) of pipelines.
+* [scripts/make_trackhubs.py](scripts/make_trackhubs.py) - Builds a track hub. Just pass it your config file.
+* [scripts/summarizePipelineStats.R](scripts/summarizePipelineStats.R) - Run this in the output folder and it will aggregate and summarize all key-value pairs reported in the `PIPE_stats` files, into tables for each pipeline, and a combined table across all pipelines run in this folder.
+
+You can find other examples of stuff in the [scripts/](scripts/) folder.
+
+
+# Developing pipelines
+
+If you plan to develop pipelines, either by contributing a new pipeline or making changes to an existing pipeline, you should think about things differently. Instead of a project-specific clone, you should just clone the repos to your personal space, where you do the development. Push changes from there. Use this personal repo to run any tests or whatever, but this _is not your final project-specific result_, which should all be run from a frozen clone of the pipeline.
+
+
+# Accessory scripts
+
+In [`scripts/`](scripts/) there are some small scripts that help with things like monitoring running pipelines, summarizing pipeline outputs, etc. I see this as a folder of __accessory scripts__, not needed by the pipelines. Any scripts used by the pipelines themselves, on the other hand, **should go to** [`pipelines/tools/`](pipelines/tools/).