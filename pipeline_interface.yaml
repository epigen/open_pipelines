--- conflicted
+++ resolved
@@ -1,141 +1,4 @@
 protocol_mapping:
-<<<<<<< HEAD
-  ATAC: atacseq.py
-  ATAC-SEQ: atacseq.py
-  CHIP: chipseq.py
-  CHIP-SEQ: chipseq.py
-  CHIPMENTATION: chipseq.py
-  STARR: starrseq.py
-  STARR-SEQ: starrseq.py
-  ChIA-PET: chiapet.py
-  QUANT-SEQ: quantseq.py
-  Amplicon: amplicon_simple.py
-  Drop-seq: dropseq.py
-
-# The pipelines section describes how looper, which submits jobs, knows
-# what resources to request for a pipeline, and what arguments to pass to the
-# pipeline. For each pipeline, you specify two components: an arguments list,
-# and a resources list, like so:
-
-pipelines:
-  atacseq.py:
-    name: ATAC-SEQ
-    path: pipelines/atacseq.py
-    arguments:
-      "--sample-yaml": yaml_file
-      "-I": sample_name
-      "-G": genome
-    looper_args: True
-    resources:
-      default:
-        file_size: "0"
-        cores: "4"
-        mem: "16000"
-        time: "08:00:00"
-      medium:
-        file_size: "1"
-        cores: "8"
-        mem: "32000"
-        time: "1-12:00:00"
-      high:
-        file_size: "2"
-        cores: "12"
-        mem: "64000"
-        time: "4-00:00:00"
-  chipseq.py:
-    path: pipelines/chipseq.py
-    arguments:
-      "--sample-yaml": yaml_file
-      "-I": sample_name
-      "-G": genome
-    looper_args: True
-    resources:
-      default:
-        file_size: "0"
-        cores: "4"
-        mem: "16000"
-        time: "08:00:00"
-      medium:
-        file_size: "1"
-        cores: "8"
-        mem: "32000"
-        time: "1-12:00:00"
-      high:
-        file_size: "2"
-        cores: "12"
-        mem: "64000"
-        time: "4-00:00:00"
-  starrseq.py:
-    path: pipelines/starrseq.py
-    arguments:
-      "--sample-yaml": yaml_file
-      "-I": sample_name
-      "-G": genome
-    looper_args: True
-    resources:
-      default:
-        file_size: "0"
-        cores: "4"
-        mem: "16000"
-        time: "08:00:00"
-      medium:
-        file_size: "1"
-        cores: "8"
-        mem: "32000"
-        time: "1-12:00:00"
-      high:
-        file_size: "2"
-        cores: "12"
-        mem: "64000"
-        time: "4-00:00:00"
-  quantseq.py:
-    path: pipelines/quantseq.py
-    name: QUANT-SEQ
-    looper_args: True
-    arguments:
-      "--sample-name": sample_name
-      "--genome": genome
-      "--input": data_source
-      "--single-or-paired": read_type
-    resources:
-      default:
-        file_size: "0"
-        cores: "4"
-        mem: "12000"
-        time: "12-00:00:00"
-  amplicon_simple.py:
-    path: pipelines/amplicon_simple.py
-    arguments:
-      "-n": sample_name
-      "-i": data_source
-      "-a": amplicon
-      "-g": guide_rna
-    looper_args: True
-    resources:
-      default:
-        file_size: "0"
-        cores: "1"
-        mem: "8000"
-        time: "0:30:00"
-  dropseq.py:
-    path: pipelines/dropseq.py
-    arguments:
-      "--sample-yaml": yaml_file
-      "-I": sample_name
-      "-G": genome
-    looper_args: True
-    resources:
-      default:
-        file_size: "0"
-        cores: "8"
-        mem: "60000"
-        time: "1-12:00:00"
-      high:
-        file_size: "4"
-        cores: "8"
-        mem: "80000"
-        time: "3-12:00:00"
-=======
     AMPLICON: amplicon_simple
     ATAC-SEQ: atacseq
     ATACSEQ: atacseq
@@ -293,5 +156,4 @@
                 file_size: "2"
                 cores: "12"
                 mem: "64000"
-                time: "4-00:00:00"
->>>>>>> 9ec0498b
+                time: "4-00:00:00"